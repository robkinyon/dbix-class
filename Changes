Revision history for DBIx::Class

<<<<<<< HEAD
0.07999_02 2007-01-25 20:11:00
        - add support for binding BYTEA and similar parameters (w/Pg impl)
        - add support to Ordered for multiple ordering columns
        - mark DB.pm and compose_connection as deprecated
        - switch tests to compose_namespace
        - ResltClass::HashRefInflator added
        - Changed row and rs objects to not have direct handle to a source,
          instead a (schema,source_name) tuple of type ResultSourceHandle

0.07999_01 2006-10-05 21:00:00
        - add connect_info option "disable_statement_caching"
        - create insert_bulk using execute_array, populate uses it
        - added DBIx::Class::Schema::load_namespaces, alternative to
          load_classes
        - added source_info method for source-level metadata (kinda like
          column_info)
        - Some of ::Storage::DBI's code/docs moved to ::Storage
        - DBIx::Class::Schema::txn_do code moved to ::Storage
        - Storage::DBI now uses exceptions instead of ->ping/->{Active} checks
        - Storage exceptions are thrown via the schema class's throw_exception
        - DBIx::Class::Schema::throw_exception's behavior can be modified via
          ->exception_action
        - columns_info_for is deprecated, and no longer runs automatically.
          You can make it work like before via
          __PACKAGE__->column_info_from_storage(1) for now
        - Replaced DBIx::Class::AccessorGroup and Class::Data::Accessor with
          Class::Accessor::Grouped. Only user noticible change is to 
          table_class on ResultSourceProxy::Table (i.e. table objects in 
          schemas) and, resultset_class and result_class in ResultSource. 
          These accessors no longer automatically require the classes when
          set.

0.07004
=======
0.07005 2007-01-10 18:36:00
        - fixup changes file
        - remove erroneous .orig files - oops

0.07004 2007-01-09 21:52:00
>>>>>>> 32be057c
        - fix find_related-based queries to correctly grep the unique key
        - fix InflateColumn to inflate/deflate all refs but scalar refs

0.07003 2006-11-16 11:52:00
        - fix for rt.cpan.org #22740 (use $^X instead of hardcoded "perl")
        - Tweaks to resultset to allow inflate_result to return an array
        - Fix UTF8Columns to work under Perl <= 5.8.0
        - Fix up new_result in ResultSet to avoid alias-related bugs
        - Made new/update/find handle 'single' rel accessor correctly
        - Fix NoBindVars to be safer and handle non-true bind values
        - Don't blow up if columns_info_for returns useless results
        - Documentation updates

0.07002 2006-09-14 21:17:32
        - fix quote tests for recent versions of SQLite
        - added reference implementation of Manual::Example
        - backported column_info_from_storage accessor from -current, but
        - fixed inflate_datetime.t tests/stringify under older Test::More
        - minor fixes for many-to-many relationship helpers
        - cleared up Relationship docs, and fixed some typos
        - use ref instead of eval to check limit syntax (to avoid issues with
          Devel::StackTrace)
        - update ResultSet::_cond_for_update_delete to handle more complicated
          queries
        - bugfix to Oracle columns_info_for
        - remove_columns now deletes columns from _columns

0.07001 2006-08-18 19:55:00
        - add directory argument to deploy()
        - support default aliases in many_to_many accessors.
        - support for relationship attributes in many_to_many accessors.
        - stop search_rs being destructive to attrs
        - better error reporting when loading components
        - UTF8Columns changed to use "utf8" instead of "Encode"
        - restore automatic aliasing in ResultSet::find() on nonunique queries
        - allow aliases in ResultSet::find() queries (in cases of relationships
          with prefetch)
        - pass $attrs to find from update_or_create so a specific key can be
          provided
        - remove anonymous blesses to avoid major speed hit on Fedora Core 5's
          Perl and possibly others; for more information see:
          https://bugzilla.redhat.com/bugzilla/show_bug.cgi?id=196836
        - fix a pathological prefetch case
        - table case fix for Oracle in columns_info_for
        - stopped search_rs deleting attributes from passed hash

0.07000 2006-07-23 02:30:00
        - supress warnings for possibly non-unique queries, since
          _is_unique_query doesn't infer properly in all cases
        - skip empty queries to eliminate spurious warnings on ->deploy
        - fixups to ORDER BY, tweaks to deepen some copies in ResultSet
        - fixup for RowNum limit syntax with functions

0.06999_07 2006-07-12 20:58:05
        - fix issue with from attr copying introduced in last release

0.06999_06 2006-07-12 17:16:55
        - documentation for new storage options, fix S::A::L hanging on to $dbh
        - substantial refactor of search_related code to fix alias numbering
        - don't generate partial unique keys in ResultSet::find() when a table
          has more than one unique constraint which share a column and only one
          is satisfied
        - cleanup UTF8Columns and make more efficient
        - rename DBIX_CLASS_STORAGE_DBI_DEBUG to DBIC_TRACE (with compat)
        - rename _parent_rs to _parent_source in ResultSet
        - new FAQ.pod!

0.06999_05 2006-07-04 14:40:01
        - fix issue with incorrect $rs->{attrs}{alias}
        - fix subclassing issue with source_name
        - tweak quotes test to output text on failure
        - fix Schema->txn_do to not fail as a classmethod

0.06999_04 2006-06-29 20:18:47
        - disable cdbi-t/02-Film.t warning tests under AS perl
        - fixups to MySQL tests (aka "work round mysql being retarded")
        - compat tweaks for Storage debug logging

0.06999_03 2006-06-26 21:04:44
        - various documentation improvements
        - fixes to pass test suite on Windows
        - rewrote and cleaned up SQL::Translator tests
        - changed relationship helpers to only call ensure_class_loaded when the
          join condition is inferred 
        - rewrote many_to_many implementation, now provides helpers for adding
          and deleting objects without dealing with the link table
        - reworked InflateColumn implementation to lazily deflate where
          possible; now handles passing an inflated object to new()
        - changed join merging to not create a rel_2 alias when adding a join
          that already exists in a parent resultset
        - Storage::DBI::deployment_statements now calls ensure_connected
          if it isn't passed a type 
        - fixed Componentized::ensure_class_loaded
        - InflateColumn::DateTime supports date as well as datetime
        - split Storage::DBI::MSSQL into MSSQL and Sybase::MSSQL
        - fixed wrong debugging hook call in Storage::DBI 
        - set connect_info properly before setting any ->sql_maker things 

0.06999_02 2006-06-09 23:58:33
        - Fixed up POD::Coverage tests, filled in some POD holes
        - Added a warning for incorrect component order in load_components
        - Fixed resultset bugs to do with related searches
        - added code and tests for Componentized::ensure_class_found and
          load_optional_class
        - NoBindVars + Sybase + MSSQL stuff
        - only rebless S::DBI if it is still S::DBI and not a subclass
        - Added `use' statement for DBD::Pg in Storage::DBI::Pg
        - stopped test relying on order of unordered search
        - bugfix for join-types in nested joins using the from attribute
        - obscure prefetch problem fixed
        - tightened up deep search_related
        - Fixed 'DBIx/Class/DB.pm did not return a true value' error
        - Revert change to test for deprecated find usage and swallow warnings
        - Slight wording change to new_related() POD
        - new specific test for connect_info coderefs
        - POD clarification and content bugfixing + a few code formatting fixes
        - POD::Coverage additions
        - fixed debugfh
        - Fix column_info stomping

0.06999_01 2006-05-28 17:19:30
        - add automatic naming of unique constraints
        - marked DB.pm as deprecated and noted it will be removed by 1.0
        - add ResultSetColumn
        - refactor ResultSet code to resolve attrs as late as possible
        - merge prefetch attrs into join attrs
        - add +select and +as attributes to ResultSet
        - added InflateColumn::DateTime component
        - refactor debugging to allow for profiling using Storage::Statistics
        - removed Data::UUID from deps, made other optionals required
        - modified SQLT parser to skip dupe table names
        - added remove_column(s) to ResultSource/ResultSourceProxy
        - added add_column alias to ResultSourceProxy
        - added source_name to ResultSource
        - load_classes now uses source_name and sets it if necessary
        - add update_or_create_related to Relationship::Base
        - add find_or_new to ResultSet/ResultSetProxy and find_or_new_related
          to Relationship::Base
        - add accessors for unique constraint names and coulums to
          ResultSource/ResultSourceProxy
        - rework ResultSet::find() to search unique constraints
        - CDBICompat: modify retrieve to fix column casing when ColumnCase is
          loaded
        - CDBICompat: override find_or_create to fix column casing when
          ColumnCase is loaded
        - reorganized and simplified tests
        - added Ordered
        - added the ability to set on_connect_do and the various sql_maker
          options as part of Storage::DBI's connect_info.

0.06003 2006-05-19 15:37:30
        - make find_or_create_related check defined() instead of truth
        - don't unnecessarily fetch rels for cascade_update
        - don't set_columns explicitly in update_or_create; instead use
          update($hashref) so InflateColumn works
        - fix for has_many prefetch with 0 related rows
        - make limit error if rows => 0
        - added memory cycle tests and a long-needed weaken call

0.06002 2006-04-20 00:42:41
        - fix set_from_related to accept undef
        - fix to Dumper-induced hash iteration bug
        - fix to copy() with non-composed resultsource
        - fix to ->search without args to clone rs but maintain cache
        - grab $self->dbh once per function in Storage::DBI
        - nuke ResultSource caching of ->resultset for consistency reasons
        - fix for -and conditions when updating or deleting on a ResultSet

0.06001
        - Added fix for quoting with single table
        - Substantial fixes and improvements to deploy
        - slice now uses search directly
        - fixes for update() on resultset
        - bugfix to Cursor to avoid error during DESTROY
        - transaction DBI operations now in debug trace output

0.06000 2006-03-25 18:03:46
        - Lots of documentation improvements
        - Minor tweak to related_resultset to prevent it storing a searched rs
        - Fixup to columns_info_for when database returns type(size)
        - Made do_txn respect void context (on the off-chance somebody cares)
        - Fix exception text for nonexistent key in ResultSet::find()

0.05999_04 2006-03-18 19:20:49
        - Fix for delete on full-table resultsets
        - Removed caching on count() and added _count for pager()
        - ->connection does nothing if ->storage defined and no args
          (and hence ->connect acts like ->clone under the same conditions)
        - Storage::DBI throws better exception if no connect info
        - columns_info_for made more robust / informative
        - ithreads compat added, fork compat improved
        - weaken result_source in all resultsets
        - Make pg seq extractor less sensitive.

0.05999_03 2006-03-14 01:58:10
        - has_many prefetch fixes
        - deploy now adds drop statements before creates
        - deploy outputs debugging statements if DBIX_CLASS_STORAGE_DBI_DEBUG
            is set

0.05999_02 2006-03-10 13:31:37
        - remove test dep on YAML
        - additional speed tweaks for C3
        - allow scalarefs passed to order_by to go straight through to SQL
        - renamed insert_or_update to update_or_insert (with compat alias)
        - hidden lots of packages from the PAUSE Indexer

0.05999_01 2006-03-09 18:31:44
        - renamed cols attribute to columns (cols still supported)
        - added has_column_loaded to Row
        - Storage::DBI connect_info supports coderef returning dbh as 1st arg
        - load_components() doesn't prepend base when comp. prefixed with +
        - $schema->deploy
        - HAVING support
        - prefetch for has_many
        - cache attr for resultsets
        - PK::Auto::* no longer required since Storage::DBI::* handle auto-inc
        - minor tweak to tests for join edge case
        - added cascade_copy relationship attribute
          (sponsored by Airspace Software, http://www.airspace.co.uk/)
        - clean up set_from_related
        - made copy() automatically null out auto-inc columns
        - added txn_do() method to Schema, which allows a coderef to be
          executed atomically

0.05007 2006-02-24 00:59:00
        - tweak to Componentised for Class::C3 0.11
        - fixes for auto-inc under MSSQL

0.05006 2006-02-17 15:32:40
        - storage fix for fork() and workaround for Apache::DBI
        - made update(\%hash) work on row as well as rs
        - another fix for count with scalar group_by
        - remove dependency on Module::Find in 40resultsetmanager.t (RT #17598)

0.05005 2006-02-13 21:24:51
        - remove build dependency on version.pm

0.05004 2006-02-13 20:59:00
        - allow specification of related columns via cols attr when primary
          keys of the related table are not fetched
        - fix count for group_by as scalar
        - add horrific fix to make Oracle's retarded limit syntax work
        - remove Carp require
        - changed UUIDColumns to use new UUIDMaker classes for uuid creation
        using whatever module may be available

0.05003 2006-02-08 17:50:20
        - add component_class accessors and use them for *_class
        - small fixes to Serialize and ResultSetManager
        - rollback on disconnect, and disconnect on DESTROY

0.05002 2006-02-06 12:12:03
        - Added recommends for Class::Inspector
        - Added skip_all to t/40resultsetmanager.t if no Class::Inspector available

0.05001 2006-02-05 15:28:10
        - debug output now prints NULL for undef params
        - multi-step prefetch along the same rel (e.g. for trees) now works
        - added multi-join (join => [ 'foo', 'foo' ]), aliases second to foo_2
        - hack PK::Auto::Pg for "table" names referencing a schema
        - find() with attributes works
        - added experimental Serialize and ResultSetManager components
        - added code attribute recording to DBIx::Class
        - fix to find() for complex resultsets
        - added of $storage->debugcb(sub { ... })
        - added $source->resultset_attributes accessor
        - added include_columns rs attr

0.05000 2006-02-01 16:48:30
        - assorted doc fixes
        - remove ObjectCache, not yet working in 0.05
        - let many_to_many rels have attrs
        - fix ID method in PK.pm to be saner for new internals
        - fix t/30dbicplain.t to use ::Schema instead of
          Catalyst::Model::DBIC::Plain

0.04999_06 2006-01-28 21:20:32
        - fix Storage/DBI (tried to load deprecated ::Exception component)

0.04999_05 2006-01-28 20:13:52
        - count will now work for grouped resultsets
        - added accessor => option to column_info to specify accessor name
        - added $schema->populate to load test data (similar to AR fixtures)
        - removed cdbi-t dependencies, only run tests if installed
        - Removed DBIx::Class::Exception
        - unified throw_exception stuff, using Carp::Clan
        - report query when sth generation fails.
        - multi-step prefetch!
        - inheritance fixes
        - test tweaks

0.04999_04 2006-01-24 21:48:21
        - more documentation improvements
        - add columns_info_for for vendor-specific column info (Zbigniew Lukasiak)
        - add SQL::Translator::Producer for DBIx::Class table classes (Jess Robinson)
        - add unique constraint declaration (Daniel Westermann-Clark)
        - add new update_or_create method (Daniel Westermann-Clark)
        - rename ResultSetInstance class to ResultSetProxy, ResultSourceInstance
          to ResultSourceProxy, and TableInstance to ResultSourceProxy::Table
        - minor fixes to UUIDColumns
        - add debugfh method and ENV magic for tracing SQL (Nigel Metheringham)

0.04999_03 2006-01-20 06:05:27
        - imported Jess Robinson's SQL::Translator::Parser::DBIx::Class
        - lots of internals cleanup to eliminate result_source_instance requirement
        - added register_column and register_relationship class APIs
        - made Storage::DBI use prepare_cached safely (thanks to Tim Bunce)
        - many documentation improvements (thanks guys!)
        - added ->connection, ->connect, ->register_source and ->clone schema methods
        - Use croak instead of die for user errors.

0.04999_02 2006-01-14 07:17:35
        - Schema is now self-contained; no requirement for co-operation
        - add_relationship, relationships, relationship_info, has_relationship
        - relationship handling on ResultSource
        - all table handling now in Table.pm / ResultSource.pm
        - added GROUP BY and DISTINCT support
        - hacked around SQL::Abstract::Limit some more in DBIC::SQL::Abstract
          (this may have fixed complex quoting)
        - moved inflation to inflate_result in Row.pm
        - added $rs->search_related
        - split compose_namespace out of compose_connection in Schema
        - ResultSet now handles find
        - various *_related methods are now ->search_related->*
        - added new_result to ResultSet

0.04999_01 2005-12-27 03:33:42
        - search and related methods moved to ResultSet
        - select and as added to ResultSet attrs
        - added DBIx::Class::Table and TableInstance for table-per-class
        - added DBIx::Class::ResultSetInstance which handles proxying
          search etc. as a superclass of DBIx::Class::DB
        - assorted test and code cleanup work

0.04001 2005-12-13 22:00:00
        - Fix so set_inflated_column calls set_column
        - Syntax errors in relationship classes are now reported
        - Better error detection in set_primary_key and columns methods
        - Documentation improvements
        - Better transaction support with txn_* methods
        - belongs_to now works when $cond is a string
        - PK::Auto::Pg updated, only tries primary keys instead of all cols

0.04 2005-11-26
        - Moved get_simple and set_simple into AccessorGroup
        - Made 'new' die if given invalid columns
        - Added has_column and column_info to Table.pm
        - Refactored away from direct use of _columns and _primaries
        - Switched from NEXT to Class::C3

0.03004
        - Added an || '' to the CDBICompat stringify to avoid null warnings
        - Updated name section for manual pods
0.03003 2005-11-03 17:00:00
        - POD fixes.
        - Changed use to require in Relationship/Base to avoid import.

0.03002 2005-10-20 22:35:00
        - Minor bugfix to new (Row.pm)
        - Schema doesn't die if it can't load a class (Schema.pm)
        - New UUID columns plugin (UUIDColumns.pm)
        - Documentation improvements.

0.03001 2005-09-23 14:00:00
        - Fixes to relationship helpers
        - IMPORTANT: prefetch/schema combination bug fix

0.03    2005-09-19 19:35:00
        - Paging support
        - Join support on search
        - Prefetch support on search

0.02    2005-08-12 18:00:00
        - Test fixes.
        - Performance improvements.
        - Oracle primary key support.
        - MS-SQL primary key support.
        - SQL::Abstract::Limit integration for database-agnostic limiting.

0.01    2005-08-08 17:10:00
        - initial release<|MERGE_RESOLUTION|>--- conflicted
+++ resolved
@@ -1,46 +1,10 @@
 Revision history for DBIx::Class
 
-<<<<<<< HEAD
-0.07999_02 2007-01-25 20:11:00
-        - add support for binding BYTEA and similar parameters (w/Pg impl)
-        - add support to Ordered for multiple ordering columns
-        - mark DB.pm and compose_connection as deprecated
-        - switch tests to compose_namespace
-        - ResltClass::HashRefInflator added
-        - Changed row and rs objects to not have direct handle to a source,
-          instead a (schema,source_name) tuple of type ResultSourceHandle
-
-0.07999_01 2006-10-05 21:00:00
-        - add connect_info option "disable_statement_caching"
-        - create insert_bulk using execute_array, populate uses it
-        - added DBIx::Class::Schema::load_namespaces, alternative to
-          load_classes
-        - added source_info method for source-level metadata (kinda like
-          column_info)
-        - Some of ::Storage::DBI's code/docs moved to ::Storage
-        - DBIx::Class::Schema::txn_do code moved to ::Storage
-        - Storage::DBI now uses exceptions instead of ->ping/->{Active} checks
-        - Storage exceptions are thrown via the schema class's throw_exception
-        - DBIx::Class::Schema::throw_exception's behavior can be modified via
-          ->exception_action
-        - columns_info_for is deprecated, and no longer runs automatically.
-          You can make it work like before via
-          __PACKAGE__->column_info_from_storage(1) for now
-        - Replaced DBIx::Class::AccessorGroup and Class::Data::Accessor with
-          Class::Accessor::Grouped. Only user noticible change is to 
-          table_class on ResultSourceProxy::Table (i.e. table objects in 
-          schemas) and, resultset_class and result_class in ResultSource. 
-          These accessors no longer automatically require the classes when
-          set.
-
-0.07004
-=======
 0.07005 2007-01-10 18:36:00
         - fixup changes file
         - remove erroneous .orig files - oops
 
 0.07004 2007-01-09 21:52:00
->>>>>>> 32be057c
         - fix find_related-based queries to correctly grep the unique key
         - fix InflateColumn to inflate/deflate all refs but scalar refs
 
