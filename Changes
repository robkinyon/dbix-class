Revision history for DBIx::Class

<<<<<<< HEAD
        - modified SQLT parser to skip dupe table names
        - added remove_column(s) to ResultSource/ResultSourceProxy
        - added add_column alias to ResultSourceProxy
        - added source_name to ResultSource
        - load_classes now uses source_name and sets it if necessary
        - add update_or_create_related to Relationship::Base
        - add find_or_new to ResultSet/ResultSetProxy and find_or_new_related
          to Relationship::Base
        - add accessors for unique constraint names and coulums to
          ResultSource/ResultSourceProxy
        - rework ResultSet::find() to search unique constraints
        - CDBICompat: modify retrieve to fix column casing when ColumnCase is
          loaded
        - CDBICompat: override find_or_create to fix column casing when
          ColumnCase is loaded

0.06002
=======
0.06002 2006-04-20 00:42:41
        - fix set_from_related to accept undef
        - fix to Dumper-induced hash iteration bug
        - fix to copy() with non-composed resultsource
>>>>>>> a2f6c15f
        - fix to ->search without args to clone rs but maintain cache
        - grab $self->dbh once per function in Storage::DBI
        - nuke ResultSource caching of ->resultset for consistency reasons
        - fix for -and conditions when updating or deleting on a ResultSet

0.06001 2006-04-08 21:48:43
        - minor fix to update in case of undefined rels
        - fixes for cascade delete
        - substantial improvements and fixes to deploy
        - Added fix for quoting with single table
        - Substantial fixes and improvements to deploy
        - slice now uses search directly
        - fixes for update() on resultset
        - bugfix to Cursor to avoid error during DESTROY
        - transaction DBI operations now in debug trace output

0.06000 2006-03-25 18:03:46
        - Lots of documentation improvements
        - Minor tweak to related_resultset to prevent it storing a searched rs
        - Fixup to columns_info_for when database returns type(size)
        - Made do_txn respect void context (on the off-chance somebody cares)
        - Fix exception text for nonexistent key in ResultSet::find()

0.05999_04 2006-03-18 19:20:49
        - Fix for delete on full-table resultsets
        - Removed caching on count() and added _count for pager()
        - ->connection does nothing if ->storage defined and no args
          (and hence ->connect acts like ->clone under the same conditions)
        - Storage::DBI throws better exception if no connect info
        - columns_info_for made more robust / informative
        - ithreads compat added, fork compat improved
        - weaken result_source in all resultsets
	- Make pg seq extractor less sensitive.

0.05999_03 2006-03-14 01:58:10
        - has_many prefetch fixes
        - deploy now adds drop statements before creates
        - deploy outputs debugging statements if DBIX_CLASS_STORAGE_DBI_DEBUG
            is set

0.05999_02 2006-03-10 13:31:37
        - remove test dep on YAML
        - additional speed tweaks for C3
        - allow scalarefs passed to order_by to go straight through to SQL
        - renamed insert_or_update to update_or_insert (with compat alias)
        - hidden lots of packages from the PAUSE Indexer

0.05999_01 2006-03-09 18:31:44
        - renamed cols attribute to columns (cols still supported)
        - added has_column_loaded to Row
        - Storage::DBI connect_info supports coderef returning dbh as 1st arg
        - load_components() doesn't prepend base when comp. prefixed with +
        - $schema->deploy
        - HAVING support
        - prefetch for has_many
        - cache attr for resultsets
        - PK::Auto::* no longer required since Storage::DBI::* handle auto-inc
        - minor tweak to tests for join edge case
        - added cascade_copy relationship attribute
          (sponsored by Airspace Software, http://www.airspace.co.uk/)
        - clean up set_from_related
        - made copy() automatically null out auto-inc columns
        - added txn_do() method to Schema, which allows a coderef to be
          executed atomically

0.05007 2006-02-24 00:59:00
        - tweak to Componentised for Class::C3 0.11
        - fixes for auto-inc under MSSQL

0.05006 2006-02-17 15:32:40
        - storage fix for fork() and workaround for Apache::DBI
        - made update(\%hash) work on row as well as rs
        - another fix for count with scalar group_by
        - remove dependency on Module::Find in 40resultsetmanager.t (RT #17598)

0.05005 2006-02-13 21:24:51
        - remove build dependency on version.pm

0.05004 2006-02-13 20:59:00
        - allow specification of related columns via cols attr when primary
          keys of the related table are not fetched
        - fix count for group_by as scalar
        - add horrific fix to make Oracle's retarded limit syntax work
        - remove Carp require
        - changed UUIDColumns to use new UUIDMaker classes for uuid creation
        using whatever module may be available

0.05003 2006-02-08 17:50:20
        - add component_class accessors and use them for *_class
        - small fixes to Serialize and ResultSetManager
        - rollback on disconnect, and disconnect on DESTROY

0.05002 2006-02-06 12:12:03
        - Added recommends for Class::Inspector
        - Added skip_all to t/40resultsetmanager.t if no Class::Inspector available

0.05001 2006-02-05 15:28:10
        - debug output now prints NULL for undef params
        - multi-step prefetch along the same rel (e.g. for trees) now works
        - added multi-join (join => [ 'foo', 'foo' ]), aliases second to foo_2
        - hack PK::Auto::Pg for "table" names referencing a schema
        - find() with attributes works
        - added experimental Serialize and ResultSetManager components
        - added code attribute recording to DBIx::Class
        - fix to find() for complex resultsets
        - added of $storage->debugcb(sub { ... })
        - added $source->resultset_attributes accessor
        - added include_columns rs attr

0.05000 2006-02-01 16:48:30
        - assorted doc fixes
        - remove ObjectCache, not yet working in 0.05
        - let many_to_many rels have attrs
        - fix ID method in PK.pm to be saner for new internals
        - fix t/30dbicplain.t to use ::Schema instead of
          Catalyst::Model::DBIC::Plain

0.04999_06 2006-01-28 21:20:32
        - fix Storage/DBI (tried to load deprecated ::Exception component)

0.04999_05 2006-01-28 20:13:52
        - count will now work for grouped resultsets
        - added accessor => option to column_info to specify accessor name
        - added $schema->populate to load test data (similar to AR fixtures)
        - removed cdbi-t dependencies, only run tests if installed
        - Removed DBIx::Class::Exception
        - unified throw_exception stuff, using Carp::Clan
        - report query when sth generation fails.
        - multi-step prefetch!
        - inheritance fixes
        - test tweaks

0.04999_04 2006-01-24 21:48:21
        - more documentation improvements
        - add columns_info_for for vendor-specific column info (Zbigniew Lukasiak)
        - add SQL::Translator::Producer for DBIx::Class table classes (Jess Robinson)
        - add unique constraint declaration (Daniel Westermann-Clark)
        - add new update_or_create method (Daniel Westermann-Clark)
        - rename ResultSetInstance class to ResultSetProxy, ResultSourceInstance
          to ResultSourceProxy, and TableInstance to ResultSourceProxy::Table
        - minor fixes to UUIDColumns
        - add debugfh method and ENV magic for tracing SQL (Nigel Metheringham)

0.04999_03 2006-01-20 06:05:27
        - imported Jess Robinson's SQL::Translator::Parser::DBIx::Class
        - lots of internals cleanup to eliminate result_source_instance requirement
        - added register_column and register_relationship class APIs
        - made Storage::DBI use prepare_cached safely (thanks to Tim Bunce)
        - many documentation improvements (thanks guys!)
        - added ->connection, ->connect, ->register_source and ->clone schema methods
        - Use croak instead of die for user errors.

0.04999_02 2006-01-14 07:17:35
        - Schema is now self-contained; no requirement for co-operation
        - add_relationship, relationships, relationship_info, has_relationship
        - relationship handling on ResultSource
        - all table handling now in Table.pm / ResultSource.pm
        - added GROUP BY and DISTINCT support
        - hacked around SQL::Abstract::Limit some more in DBIC::SQL::Abstract
          (this may have fixed complex quoting)
        - moved inflation to inflate_result in Row.pm
        - added $rs->search_related
        - split compose_namespace out of compose_connection in Schema
        - ResultSet now handles find
        - various *_related methods are now ->search_related->*
        - added new_result to ResultSet

0.04999_01 2005-12-27 03:33:42
        - search and related methods moved to ResultSet
        - select and as added to ResultSet attrs
        - added DBIx::Class::Table and TableInstance for table-per-class
        - added DBIx::Class::ResultSetInstance which handles proxying
          search etc. as a superclass of DBIx::Class::DB
        - assorted test and code cleanup work

0.04001 2005-12-13 22:00:00
        - Fix so set_inflated_column calls set_column
        - Syntax errors in relationship classes are now reported
        - Better error detection in set_primary_key and columns methods
        - Documentation improvements
        - Better transaction support with txn_* methods
        - belongs_to now works when $cond is a string
        - PK::Auto::Pg updated, only tries primary keys instead of all cols

0.04 2005-11-26
        - Moved get_simple and set_simple into AccessorGroup
        - Made 'new' die if given invalid columns
        - Added has_column and column_info to Table.pm
        - Refactored away from direct use of _columns and _primaries
        - Switched from NEXT to Class::C3

0.03004
        - Added an || '' to the CDBICompat stringify to avoid null warnings
        - Updated name section for manual pods
0.03003 2005-11-03 17:00:00
        - POD fixes.
        - Changed use to require in Relationship/Base to avoid import.

0.03002 2005-10-20 22:35:00
        - Minor bugfix to new (Row.pm)
        - Schema doesn't die if it can't load a class (Schema.pm)
        - New UUID columns plugin (UUIDColumns.pm)
        - Documentation improvements.

0.03001 2005-09-23 14:00:00
        - Fixes to relationship helpers
        - IMPORTANT: prefetch/schema combination bug fix

0.03    2005-09-19 19:35:00
        - Paging support
        - Join support on search
        - Prefetch support on search

0.02    2005-08-12 18:00:00
        - Test fixes.
        - Performance improvements.
        - Oracle primary key support.
        - MS-SQL primary key support.
        - SQL::Abstract::Limit integration for database-agnostic limiting.

0.01    2005-08-08 17:10:00
        - initial release<|MERGE_RESOLUTION|>--- conflicted
+++ resolved
@@ -1,6 +1,5 @@
 Revision history for DBIx::Class
 
-<<<<<<< HEAD
         - modified SQLT parser to skip dupe table names
         - added remove_column(s) to ResultSource/ResultSourceProxy
         - added add_column alias to ResultSourceProxy
@@ -17,13 +16,10 @@
         - CDBICompat: override find_or_create to fix column casing when
           ColumnCase is loaded
 
-0.06002
-=======
 0.06002 2006-04-20 00:42:41
         - fix set_from_related to accept undef
         - fix to Dumper-induced hash iteration bug
         - fix to copy() with non-composed resultsource
->>>>>>> a2f6c15f
         - fix to ->search without args to clone rs but maintain cache
         - grab $self->dbh once per function in Storage::DBI
         - nuke ResultSource caching of ->resultset for consistency reasons
