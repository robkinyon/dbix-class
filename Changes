Revision history for DBIx::Class

<<<<<<< HEAD
0.08241-TRIAL (EXPERIMENTAL BETA RELEASE) 2013-02-20 11:97 (UTC)
    * New Features / Changes
        - Revert to passing the original (pre-0.08240) arguments to
          inflate_result() and remove the warning about ResultClass
          inheritance.
        - Optimize the generated rowparsers even more - no user-visible
          changes.
        - Emit a warning on incorrect use of nullable columns within a
          primary key

0.08240-TRIAL (EXPERIMENTAL BETA RELEASE) 2013-02-14 05:56 (UTC)
    * New Features / Changes
        - Rewrite from scratch the result constructor codepath - many bugfixes
          and performance improvements (the current codebase is now capable of
          outperforming both DBIx::DataModel and Rose::DB::Object on some
          workloads). Some notable benefits:
          - Multiple has_many prefetch
          - Partial prefetch - you now can select only columns you are
            interested in, while preserving the collapse functionality
            (collapse is now exposed as a first-class API attribute)
          - Prefetch of resultsets with arbitrary order
            (RT#54949, RT#74024, RT#74584)
          - Prefetch no longer inserts right-side table order_by clauses
            (massively helps the deficient MySQL optimizer)
        - Massively optimize codepath around ->cursor(), over 10x speedup
          on some iterating workloads.
=======
0.08209 2013-03-01 12:56 (UTC)
    * New Features / Changes
        - Debugging aid - warn on invalid result objects created by what
          seems like an invalid inheritance hierarchy

    * Fixes
        - Fix another embarrassing regression preventing correct refining of
          the search criteria on a prefetched relation (broken in 0.08205)
        - Fix incorrect callsite reporting by DBIC::Carp

0.08208 2013-02-20 09:56 (UTC)
    * New Features / Changes
        - A bunch of nonsensically named arguments to the SQL::Translator
          parser have been marked as deprecated (while still fully
          supported)
>>>>>>> aab82aa7

    * Fixes
        - Fix open cursors silently resetting when inherited across a fork
          or a thread
        - Fix duplicated selected columns when calling 'count' when a same
          aggregate function is used more than once in a 'having' clause
          (RT#83305)
        - Prevent SQL::Translator::Producer::YAML from seeing the $dbh
          in a potentially connected $schema instance (RT#75394)

    * Misc
        - Fixup our distbuilding process to stop creating world-writable
          tarball contents (implicitly fixes RT#83084)
        - Added strict and warnings tests for all lib and test files

0.08206 2013-02-08
    * Fixes
        - Fix dbh_do() failing to properly reconnect (regression in 0.08205)
        - Extra sanity check of a fresh DBI handle ($dbh). Fixes
          connection coderefs returning garbage (seen in the wild)

    * Misc
        - Only allow known globals in SQL::Translator leak allowance
        - General cleanup of error message texts - quote names/identifiers
          for easier reading
        - Stop t/52leaks.t from failing when AUTOMATED_TESTING=1

0.08205 2013-01-22
    * New Features / Changes
        - The emulate_limit() arbitrary limit dialect emulation mechanism is
          now deprecated, and will be removed when DBIx::Class migrates to
          Data::Query
        - Support for the source_bind_attributes() storage method has been
          removed after a lengthy deprecation cycle
    * Fixes
        - When performing resultset update/delete only strip condition
          qualifiers - leave the source name alone (RT#80015, RT#78844)
        - Fix incorrect behavior on resultset update/delete invoked on
          composite resultsets (e.g. as_subselect_rs)
        - Fix update/delete operations referencing the updated table failing
          on MySQL, due to its refusal to modify a table being directly
          queried. As a workaround induce in-memory temp-table creation
          (RT#81378, RT#81897)
        - More robust behavior under heavily threaded environments - make
          sure we do not have refaddr reuse in the global storage registry
        - Fix failing test on 5.8 under Win32 (RT#81114)
        - Fix hash-randomization test issues (RT#81638)
        - Disallow erroneous calling of connect_info on a replicated storage
          (RT#78436)
    * Misc
        - Improve the populate docs in ::Schema and ::ResultSet
        - ::Storage::DBI::source_bind_attributes() removed as announced
          on Jan 2011 in 0e773352a

0.08204 2012-11-08
    * New Features / Changes
        - SQLMaker now accepts \'literal' with the 'for' rs attribute as an
          override to the builtin FOR options
    * Fixes
        - Fix unique constraint violations in Ordered.pm blanket movement
          (RT#79773, rolls back short-sighted 5e6fde33e)
        - Fix API mismatch between new_result() and new_related() (originally
          broken by fea3d045)
        - Fix test failure on perl 5.8
    * Misc
        - Much more extensive diagnostics when a new RDBMS/DSN combination is
          encountered (RT#80431)

0.08203 2012-10-18
    * Fixes
        - Really fix inadequate $dbh->ping SQLite implementation (what shipped
          in 0.08201 tickled other deficiencies in DBD::SQLite itself)

0.08202 2012-10-06
    * Fixes
        - Replace inadequate $dbh->ping SQLite implementation with our own,
          fixes RT#78420

0.08200 2012-08-24 (UTC)
    * Fixes
        - Change one of the new tests for the previous release to not require
          SQL::Translator

0.08199 2012-08-22 (UTC)
    * Fixes
        - Roll back incomplete (and broken) internal changes - restore prefetch functionality

0.08198 2012-07-11 03:43 (UTC)
    * Fixes
        - Fix a number of Win32 Test issues
        - Fix silent Oracle connection failures

0.08197 2012-07-10 10:32 (UTC)
    * New Features / Changes
        - Issue a warning when DateTime objects are passed to ->search
        - Fast populate() in void context is now even more efficient by
          going directly through execute_for_fetch bypassing execute_array
        - Fix update()/delete() on complex resultsets to no longer fall back
          to silly row-by-row deletion, construct a massive OR statement
          instead
        - Allow complex update/delete operations on sources without a
          primary key, as long as they have at least one non-nullable
          unique constraint
        - dbicadmin now better supports catalyst-style config files, by
          unrolling 'config_info' hashkeys
        - Multiple Improvements MSSQL over DBD::ADO
          - Transaction support
          - Support for VARCHAR(MAX)/VARBINARY(MAX)/NVARCHAR(MAX) datatypes
          - Nomalization of retrieved GUID values

    * Fixes
        - Fix complex has_many prefetch with resultsets not selecting identity
          columns from the root result source
        - Fix SkipFirst and FirstSkip limit dialects (Informix and Firebird)
        - Fix "Skimming limit" dialects (Top, FetchFirst) to properly check
          the order_by criteria for stability
        - Fix "Skimming limit" dialects (Top, FetchFirst) to propagate
          non-selected order criteria when part of a larger subquery
        - Fix RowNumberOver and all "skimming limits" to correctly assemble
          bind values when supplied for both select and order_by
        - Fix all subquery-based dialects to not lose a subquery fragment
          when we both select and order by the result of the same subquery
        - Fix the Sybase hubrid limit dialect (RowCountOrGenericSubQ) losing
          Group/Having/Order clauses when called without an offset (RT#73244)
        - No longer generate incorrect SQL on ->as_query called on resultsets
          with software_limit enabled
        - A number of corner case fixes of void context populate() with \[]
        - Fix corner case of forked children disconnecting the parents DBI
          handle
        - Improve identity/autoinc retrieval code in MSSQL and Sybase -
          should reduce weird side-effects especially with populate()
        - Explicitly disable DBD::ODBC batch operations (as of DBD::ODBC 1.35)
          for the following drivers too buggy to handle the optimized path:
          - FreeTDS ODBC driver (when used with MSSQL)
          - The Firebird ODBC driver
          - The MSAccess ODBC driver
        - Explicitly disable DBD::ODBC dynamic_cursors when using freetds 0.83
          or later - they made enough ODBC incompatible changes making it
          impossible to support sanely
        - Explicitly disable SCOPE_IDENTITY queries and statement caching for
          MSSQL on DBD::Sybase compiled against freetds 0.83 or later - way too
          buggy
        - Disable statement caching when using Sybase ASE and DBD::Sybase
          compiled against freetds 0.83 or later
        - Fix leakage of $schema on in-memory new_related() calls
        - Fix more cases of $schema leakage in SQLT::Parser::DBIC
        - Fix leakage of $storage in ::Storage::DBI::Oracle
        - Fix pessimization of Oracle RowNum limit dialect query when no
          offset has been specified
        - Remove useless vestigial pessimization in Ordered.pm for cases
          when the position column is part of a unique constraint
        - Fix dbicadmin to no longer ignore the documented 'config' option
        - The schema-resultsource entanglement is now much more robust
          under threads
        - Fix ::Schema::ddl_filename() failing miserably on paths containing
          certain numeric sequences
        - t/53lean_startup.t adjusted for new 5.15.x base.pm behavior

    * Misc
        - Centralized leak-checks for all instances of DBICTest::Schema
          from within any test
        - Now passes all tests with Test::Builder 1.005
        - Codebase is now trailing-whitespace-free
        - Cleanup of complex resultset update/delete oprations - storage
          specific code moved back to ResultSet and replaced by checks
          of storage capabilities
        - Fixed carp_once only emitting one single warning per package
          regardless of warning content
        - Test suite now can be safely executed in parallel (prove -jN
          or HARNESS_OPTIONS=jN)

0.08196 2011-11-29 05:35 (UTC)
    * Fixes
        - Fix tests for DBD::SQLite >= 1.34.
        - Fix test failures with DBICTEST_SQLITE_USE_FILE set
        - Fix the find() condition heuristics being invoked even when the
          call defaults to 'primary' (i.e. when invoked with bare values)
        - Throw much clearer error on incorrect inflation spec
        - Fix incorrect storage behavior when first call on a fresh schema
          is with_deferred_fk_checks
        - Fix incorrect dependency on Test::Simple/Builder (RT#72282)
        - Fix uninitialized warning in ::Storage::Sybase::ASE
        - Improve/cache  DBD-specific datatype bind checks (also solves a
          nasty memleak with version.pm on multiple ->VERSION invocations)
        - The internal carp module now correctly skips CAG frames when
          reporting a callsite
        - Fix test failures on perl < 5.8.7 and new Package::Stash::XS
        - Fix TxnScopeGuard not behaving correctly when $@ is set at the
          time of $guard instantiation
        - Fix the join/prefetch resolver when dealing with ''/undef/()
          relation specifications

    * Misc
        - No longer depend on Variable::Magic now that a pure-perl
          namespace::clean is available
        - Drop Oracle's Math::BigInt req down to 1.80 - no fixes concerning
          us were made since

0.08195 2011-07-27 16:20 (UTC)
    * Fixes
        - Fix horrible oversight in the Oracle sqlmaker when dealing with
          queries updating blobs (RT#69829)

0.08194 2011-07-20 16:10 (UTC)
    * Fixes
        - Fix $rs->populate([]) to be a no-op rather than an exception
        - Overhaul t/53lean_startup.t to better dodge false positives
        - Stop Data::Compare from loading random plugins
        - Oracle: Recalculate LOB bind indices for UPDATE with LOBs in WHERE
          (RT#69548)

0.08193 2011-07-14 17:00 (UTC)
    * New Features / Changes
        - Allow schema cloning to mutate attributes
        - DBIC now attempts more aggressive de-duplication of where
          conditions on resultset chaining
        - The Ordered component is now smarter wrt reordering of dirty
          objects, and does its job with less storage queries
        - Logging via DBIC_TRACE=1=<filename> no longer overwrites the
          logfile on every program startup, appending loglines instead

    * Fixes
        - Fix issue where the query was becoming overly mangled when trying
          to use pagination with a query that has a sub-select in the WHERE
          clause
        - Fix possible incorrect pagination on Oracle, when a resultset
          is not ordered by a unique column
        - Revert "Fix incorrect signature of the default sqlt_deploy_hook"
          from 0.08191 - documentation was in fact incorrect, not the code
        - Fix Sybase ASE IC::DateTime support (::Storage going out of sync
          with new default format expected by DateTime::Format::Sybase)
        - Fix a bug in update_all() resulting in the first row receiving a
          different dataset than the subsequent ones
        - Accomodate MSAccess supporting only 'INNER JOIN' (not plain 'JOIN')
        - InflateColumn::DateTime option datetime_undef_if_invalid no longer
          masks missing dependency exceptions (RT#66823)
        - Fix bug in Schema::Versioned failing to insert a schema version row
          during upgrades at the turn of the second
        - Fix incorrect bind of integers >= 2^^32 (bigint columns) to
          SQL_INTEGER, resulting in silent conversion to '-1'
        - Fix pre 5.10 failures of t/55namespaces_cleaned.t due to buggy
          require() (RT#68814)
        - Oracle autoinc inserts no longer leave open cursors behind

0.08192 2011-05-10 04:20 (UTC)
    * Fixes
        - Fix serious regression on SQLite, corrupting data when an alphanum
          value does not correspond to a stale numeric datatype in colinfo

0.08191 2011-05-02 00:45 (UTC) (deleted from CPAN)
    * New Features / Changes
        - Add quote_names connection option. When set to true automatically
          sets quote_char and name_sep appropriate for your RDBMS
        - Add retrieve_on_insert column info flag, allowing to retrieve any
          column value instead of just autoinc primary keys
        - Bring back strict ordering of selectors in complex search chains
          (an ill-fated attempt was made in 0.08127 to order intelligently)
        - All limit dialects (except for the older Top and FetchFirst) are
          now using bind parameters for the limits/offsets, making DBI's
          prepare_cached useful across paged resutsets
        - Support for savepoints for SQLite
        - Support for MS Access databases via DBD::ODBC and DBD::ADO (only
          Win32 support currently tested)
        - Support for the Firebird RDBMS over the new DBD::Firebird driver
        - IC::DateTime support for MSSQL over DBD::ADO
        - Both the ::ODBC and ::ADO dispatchers now warn if a rdbms-specific
          driver is not found for this connection before falling back to
          plain ::Storage::DBI
        - ::Storage::DBI::sth was mistakenly marked/documented as public,
          privatize and warn on deprecated use
        - Massive overhaul of bind values/attributes handling - slightly
          changes the output of as_query (should not cause compat issues)
        - Support ancient DB2 versions (5.4 and older), with proper limit
          dialect
        - Support sub-second precision for TIMESTAMPs for Firebird over ODBC
        - Support BLOBs and CLOBs in WHERE clauses for Oracle, including LIKE
          queries for CLOBs.

    * Fixes
        - Fix ::Storage::DBI::* MRO problems on 5.8.x perls
        - Disable mysql_auto_reconnect for MySQL - depending on the ENV
          it sometimes defaults to on and causes major borkage on older
          DBD::mysql versions
        - Fix dropped bind values in select/group_by on Oracle (omission
          from 0542ec57 and 4c2b30d6)
        - Fix remaining errors with Oracle and identifiers longer than the
          Oracle-imposed maximum of 30 characters (RT#66390)
        - Fix older oracle-specific "WhereJoins" to work properly with
          name quoting
        - Fix problems with M.A.D. under CGI::SpeedyCGI (RT#65131)
        - Reenable paging of cached resultsets - breakage erroneously added
          in 0.08127
        - Better error handling when prepare() fails silently
        - Fixes skipped lines when a comment is followed by a statement
          when deploying a schema via sql file
        - Fix reverse_relationship_info on prototypical result sources
          (sources not yet registered with a schema)
        - Warn and skip relationships missing from a partial schema during
          dbic cascade_delete
        - Automatically require the requested cursor class before use
          (RT#64795)
        - Work around a Firebird ODBC driver bug exposed by DBD::ODBC 1.29
        - Fix (to the extent allowed by the driver) transaction support in
          DBD::Sybase compiled against FreeTDS
        - Fix exiting via next warnings in ResultSource::sequence()
        - Fix stripping of table qualifiers in update/delete in arrayref
          condition elements
        - Change SQLMaker carp-monkeypatch to be compatible with versions
          of SQL::Abstract >= 1.73
        - Fix using \[] literals in the from resultset attribute
        - Fix populate() with \[], arrays (datatype) and other exotic values
        - Fix handling of rollbacks in nested transactions
        - Fix complex limits (RNO/RowNum/FetchFirst/Top/GenSubq) with
          sub-selects in the selectors list (correlated subqueries)
        - Fix inconsistency between $rs->next with and without HRI when all
          the "root" columns are in fact injected from the right rs side
        - Fix the join optimizer to correctly preserve the non-multi path to
          a multi relationship ( x -> might_have y -> has_many z )
        - Fix object-derived custom-relationship resultsets to resultsources
          with multilevel monikers (e.g. $schema->source('Foo::Bar') )
        - Fix incorrect signature of the default sqlt_deploy_hook - it now
          matches the documentation of passing in the result source object
        - Fix inadequate handling of internal storage methods within
          ::Storage::Replicated (RT#66295)

    * Misc
        - Rewire all warnings to a new Carp-like implementation internal
          to DBIx::Class, and remove the Carp::Clan dependency
        - Only load Class::C3 and friends if necessary ($] < 5.010)
        - Greatly reduced loading of non-essential modules to aid startup
          time (mainly benefiting CGI users)
        - Make sure all namespaces are clean of rogue imports
        - Dropped DBI req 2 years back - everything works with 1.57, no
          point requiring something newer

0.08190-TRIAL 2011-01-24 15:35 (UTC)

    * New Features / Changes
        - Support for completely arbitrary SQL::Abstract-based conditions
          in all types of relationships

0.08127 2011-01-19 16:40 (UTC)
    * New Features / Changes
        - Schema/resultsource instances are now crossreferenced via a new
          system guaranteeing leak-free mutually assured destruction
        - DBIx::Class now warns when the user erroneously supplies
          AutoCommit => 0 to connect()
        - A warning is also issued before forcing the RaiseError
          setting of externally supplied DBI handles
        - Switch to a warning when find() is invoked with both a 'key'
          argument and a NULL-containing condition to satisfy the named
          constraint. Previously (starting with 0.08124) an exception was
          thrown
        - Switch to a warning when a commit is attempted with an out-of-sync
          transaction_depth (someone issued a begin externally to DBIC).
          Previously (starting with 0.08124) an exception was thrown

    * Fixes
        - A number of improvements/diagnostics of multiple active resultset
          handling on MSSQL over DBD::ODBC
        - Revert default selection to being lazy again (eagerness introduced
          in 0.08125) - fixes DBIx::Class::Helper::ResultSet::RemoveColumns
        - Fix losing order of columns provided in select/as (regression from
          0.08125)
        - Unaliased "dark" selectors no longer throw off prefetch
        - Fix proper composition of bind values across all possible
          SQL areas ( group_by => \[ ... ] now works properly )
        - Allow populate to skip empty has_many relationships which makes
          it easier to pass HashRefInflator data directly to ->populate
        - Improve freeze/thaw semantics and error messages (RT#62546)
        - Fix inconsistency in Manual::Features (RT#64500)
        - Fix incorrect SQL when using for => 'shared' with MySQL (RT#64590)
        - Throw comprehensible exception on erroneous $schema->source()
          invocation
        - Fix sloppy refactor of ResultSource::sequence back from 89170201
          (RT#64839)
        - Fix incorrect error detection during populate() on Oracle
        - Better handling of result_source-less row objects by
          auto-calling result_source_instance when necessary
        - Fix reverse_relationship_info and sqlt deploy on partially
          loaded schemas (relationships point to non-existent sources)

    * Misc
        - Fix test warning on win32 - at this point the test suite is
          warning-free on all known OSes
        - Require newest namespace::clean which in turn depends on new
          installable Package::Stash

0.08126 2010-12-28 18:10 (UTC)
    * Fixes
        - Bump forgotten Class::Accessor::Grouped core dependency
        - Promote forgotten Hash::Merge optdep to a hard requirement
        - Skip t/storage/error.t on smokers with leaking perls
        - Fix t/storage/txn.t deadlocks on slower machines
        - Do not run on smokers if a trial Package::Stash is found

0.08125 2010-12-27 04:30 (UTC)
    * New Features / Changes
        - New method ResultSource columns_info method, returning multiple
          pairs of column name/info at once
        - $rs->search now throws when called in void context, as it makes
          no sense (and is nearly always a sign of a bug/misdesign)
        - Restore long-lost ability to supply unbalanced select/as pairs
          e.g. +select => \'DISTINCT(foo, bar)', +as => ['foo', 'bar']
        - +columns now behaves just like columns by not stripping a
          fully-qualified 'as' spec (i.e. foo.bar results in $obj->foo->bar)
        - Deprecate legacy $rs->search( %condition ) syntax (warn once per
          callsite)
        - NULL is now supplied unquoted to all debug-objects, in order to
          differentiate between a real NULL and the string 'NULL'
        - New search() condition operator -value used to pass complex bind
          values to DBI: search({ array_col => { -value => [1,2,3] }})
        - Add full INSERT...RETURNING support for Oracle
        - Deprecate use of -nest in search conditions (warn once per
          callsite)
        - Deprecate the completely useless DBIx::Class::Serialize::Storable
          result component

    * Fixes
        - Fixed read-only attribute set attempt in ::Storage::Replicated
          (RT#62642)
        - Fix incomplete logic while detecting correct Oracle sequence
          on insert
        - Fix detection of Oracle sequences for tables without an explicitly
          specified schema (RT#63493)
        - Major overhaul of Storage::Oracle to handle enabled quoting
        - Fixed incorrect composition of select/as/columns attributes during
          chaining (RT#61235)
        - Proper serialization of resultsets with open cursors
        - Refactor handling of RDBMS-side values during insert() - fix
          regression of inserts into a Postgres / ::Replicated combination
        - Missing dependency check in t/60core.t (RT#62635)
        - Fix regressions in IC::DT registration logic
        - Fix regression in select-associated bind value handling (RT#61025)
        - Simplify SQL generated by some LIMITed prefetching queries
        - Throw an exception when a required group_by on a complex prefetch
          can not be auto-constructed, instead of continuing to eventually
          produce invalid SQL
        - Fix infinite loops on old perls with a recent Try::Tiny
        - Improve "fork()" on Win32 by reimplementing a more robust DBIC
          thread support (still problematic, pending a DBI fix)
        - Properly quote table name on INSERT with no values
        - Work around possible Storage destruction warnings
        - Fix count of grouped resultsets using HAVING with aliases
        - Setting belongs_to columns/relationships no longer leaves the
          FK value and related object out of sync
        - Stop stripping newlines from SQL statements in the limit emulators
          as it is possible that custom sql with comments was provided
        - Add forgotten attributes to Admin.pm
        - Fix incorrect 'having' attribute documentation (RT#64129)
        - Improve fallback-to-master/return-to-slave reporting in
          ::Replicated::Balancer
        - Adjust txn_scope_guard code/tests to changes in $@ handling on
          recent blead (RT#64251)

    * Misc
        - Add extra option groups to DBIC::Optional::Depencencies, to aid
          users in requesting the prerequisites for a particular RDBMS
        - Switch all serialization to use Storable::nfreeze for portable
          architecture independent ice
        - Fix the bogus META.yml dependency injection issue for good
        - Refactor DBIx::Class::Storage::Statistics::debugfh() to be lazy

0.08124 2010-10-28 14:23 (UTC)
    * New Features / Changes
        - Add new -ident "function" indicating rhs is a column name
          { col => { -ident => 'othercol' } } vs { col => \'othercol' }
        - Extend 'proxy' relationship attribute
        - Use DBIx::Class::Storage::Debug::PrettyPrint when the
          environment variable DBIC_TRACE_PROFILE is set, see
          DBIx::Class::Storage for more information
        - Implemented add_unique_constraints() which delegates to
          add_unique_constraint() as appropriate
        - add_unique_constraint() now poparly throws if called with
          multiple constraint definitions
        - No longer depend on SQL::Abstract::Limit - DBIC has been doing
          most of the heavy lifting for a while anyway
        - FilterColumn now passes data through when transformations
          are not specified rather than throwing an exception.
        - Optimized RowNum based Oracle limit-dialect (RT#61277)
        - Requesting a pager on a resultset with cached entries now
          throws an exception, instead of returning a 1-page object
          since the amount of rows is always equal to the "pagesize"
        - $rs->pager now uses a lazy count to determine the amount of
          total entries only when really needed, instead of doing it
          at instantiation time
        - New documentation map organized by features
          (DBIx::Class::Manual::Features)
        - find( { ... }, { key => $constraint } ) now throws an exception
          when the supplied data does not fully specify $constraint
        - find( col1 => $val1, col2 => $val2, ... ) is no longer supported
          (it has been in deprecated state for more than 4 years)
        - Make sure exception_action does not allow exception-hiding
          due to badly-written handlers (the mechanism was never meant
          to be able to suppress exceptions)

    * Fixes
        - Fix memory leak during populate() on 5.8.x perls
        - Temporarily fixed 5.13.x failures (RT#58225)
          (perl-core fix still pending)
        - Fix result_soutrce_instance leaks on compose_namespace
        - Fix $_ volatility on load_namespaces (a class changing $_
          at compile time no longer causes a massive fail)
        - Fix find() without a key attr. choosing constraints even if
          some of the supplied values are NULL (RT#59219)
        - Fixed rels ending with me breaking subqueried limit realiasing
        - Fixed $rs->update/delete on resutsets constrained by an
          -or condition
        - Remove rogue GROUP BY on non-multiplying prefetch-induced
          subqueries
        - Fix incorrect order_by handling with prefetch on
          $ordered_rs->search_related ('has_many_rel') resultsets
        - Oracle sequence detection now *really* works across schemas
          (fixed some ommissions from 0.08123)
        - dbicadmin now uses a /usr/bin/env shebang to work better with
          perlbrew and other local perl builds
        - bulk-inserts via $dbh->bind_array (void $rs->populate) now
          display properly in DBIC_TRACE
        - Incomplete exception thrown on relationship auto-fk-inference
          failures
        - Fixed distinct with order_by to not double-specify the same
          column in the GROUP BY clause
        - Properly support column names with symbols (e.g. single quote)
          via custom accessors
        - Fixed ::Schema::Versioned to work properly with quoting on
          (RT#59619)
        - Fixed t/54taint fails under local-lib
        - Fixed SELECT ... FOR UPDATE with LIMIT regression (RT#58554)
        - Fixed CDBICompat to preserve order of column-group additions,
          so that test relying on the order of %{} will no longer fail
        - Fixed mysterious ::Storage::DBI goto-shim failures on older
          perl versions
        - Non-blessed reference exceptions are now correctly preserved
          when thrown from udner DBIC (e.g. from txn_do)
        - No longer disconnecting database handles supplied to connect
          via a coderef
        - Fixed t/inflate/datetime_pg.t failures due to a low dependency
          on DateTime::Format::Pg (RT#61503)
        - Fix dirtyness detection on source-less objects
        - Fix incorrect limit_dialect assignment on Replicated pool members
        - Fix invalid sql on relationship attr order_by with prefetch
        - Fix primary key sequence detection for Oracle
          (first trigger instead of trigger for column)
        - Add various missing things to Optional::Dependencies
        - Skip a test that breaks due to serious bugs in current DBD::SQLite
        - Fix tests related to leaks and leaky perls (5.13.5, 5.13.6)

    * Misc
        - Entire test suite now passes under DBIC_TRACE=1
        - Makefile.PL no longer imports GetOptions() to interoperate
          better with Catalyst installers
        - Bumped minimum Module::Install for developers
        - Bumped DBD::SQLite dependency and removed some TODO markers
          from tests (RT#59565)
        - Do not execute t/zzzzzzz_sqlite_deadlock.t for regular module
          installs - test is prone to spontaneous blow up
        - DT-related tests now require a DateTime >= 0.55 (RT#60324)
        - Makefile.PL now provides a pre-parsed DBIC version to the
          Opt::Dep pod generator
        - t/52leaks.t now performs very aggressive leak detection in
          author/smoker mode

0.08123 2010-06-12 14:46 (UTC)
    * Fixes
        - Make sure Oracle identifier shortener applies to auto-generated
          column names, so we stay within the 30-char limit (RT#58271)
        - Oracle sequence detection now works across schemas
        - Fix a Storage/$dbh leak introduced by the migration to
          Try::Tiny (this is *not* a Try::Tiny bug)
        - Fix corner case of count with group-by over a 1:1 join column
          where the selector ends up with column name clashes
        - POD fixes (RT#58247)

    * Misc
        - Test suite default on-disk database now checks for Win32
          fail-conditions even when running on other OSes

0.08122 2010-06-03 17:41 (UTC)
    * New Features
        - Add DBIx::Class::FilterColumn for non-ref filtering
        - ::Storage::DBI now correctly preserves a parent $dbh from
          terminating children, even during interpreter-global
          out-of-order destruction
        - dbicadmin supports an -I option with the same semantics as
          perl itself
        - InflateColumn::DateTime support for MSSQL via DBD::Sybase
        - Millisecond precision support for MSSQL datetimes for
          InflateColumn::DateTime
        - Oracle-specific hierarchical query syntax support:
          CONNECT BY (NOCYCLE) / START WITH / ORDER SIBLINGS BY
        - Support connecting using $ENV{DBI_DSN} and $ENV{DBI_DRIVER}
        - current_source_alias method on ResultSet objects to
          determine the alias to use in programatically assembled
          search()es (originally added in 0.08100 but unmentioned)
        - Rewrite/unification of all subselecting limit emulations
          (RNO, Top, RowNum) to be much more robust wrt complex joined
          resultsets
        - MSSQL limits now don't require nearly as many applications of
          the unsafe_subselect_ok attribute, due to optimized queries
        - Support for Generic Subquery limit "emulation" - awfully slow
          and inefficient but works on almost any db, and is preferred
          to software limit emulation
        - Sybase ASE driver now uses SET ROWCOUNT where possible, and
          Generic Subquery otherwise for limit support instead of always
          using software limit emulation
        - create_ddl_dir (and derivatives) now attempt to create the given
          $ddl_dir if it does not already exist
        - deployment_statements now automatically supplies the current RDBMS
          version to SQLT producer_args for MySQL, Pg, SQLite and Oracle

    * Fixes
        - Fix nasty potentially data-eating bug when deleting/updating
          a limited resultset
        - Fix find() to use result_class set on object
        - Fix result_class setter behaviour to not mistakenly stuff attrs.
        - Don't try and ensure_class_loaded an object. This doesn't work.
        - Fix as_subselect_rs to not inject resultset class-wide where
          conditions outside of the resulting subquery
        - Fix count() failing with {for} resultset attribute (RT#56257)
        - Fixed incorrect detection of Limit dialect on unconnected $schema
        - update() on row not in_storage no longer throws an exception
          if there are no dirty columns to update (fixes cascaded update
          annoyances)
        - update()/delete() on prefetching resultsets no longer results
          in malformed SQL (some $rs attributes were erroneously left in)
        - Fix dbicadmin to allow deploy() on non-versioned schema
        - Fix dbicadmin to respect sql_dir on upgrade() (RT#57732)
        - Update Schema::Versioned to respect hashref style of
          connection_info
        - Do not recreate the same related object twice during MultiCreate
          (solves the problem of orphaned IC::FS files)
        - Fully qualify xp_msver selector when using DBD::Sybase with
          MSSQL (RT#57467)
        - Fix ::DBI::Storage to always be able to present a full set of
          connect() attributes to e.g. Schema::Versioned
        - Fix Oracle auto-inc trigger detection of "INSERT OR UPDATE"-type
          triggers

    * Misc
        - Reformatted Changelog \o/
        - DBIC goes git://git.shadowcat.co.uk/dbsrgits/DBIx-Class.git
        - Allow developers to skip optional dependency forcing when working
          from a checkout
        - Add a warning to load_namespaces if a class in ResultSet/ is not
          a subclass of DBIx::Class::ResultSet
        - All DBIC exception-handling switched to Try::Tiny
        - All DBIC modules are now free of imports via namespace::clean
        - Depend on optimized SQL::Abstract (faster SQL generation)
        - Depend on new Class::Accessor::Grouped reintroducing optional use
          of Class::XSAccessor (just install C::XSA and get lightning fast
          column accessors)

0.08121 2010-04-11 18:43:00 (UTC)
        - Support for Firebird RDBMS with DBD::InterBase and ODBC
        - Add core support for INSERT RETURNING (for storages that
          supports this syntax, currently PostgreSQL and Firebird)
        - Fix spurious warnings on multiple UTF8Columns component loads
        - DBIx::Class::UTF8Columns entered deprecated state
        - DBIx::Class::InflateColumn::File entered deprecated state
        - DBIx::Class::Optional::Dependencies left experimental state
        - Add req_group_list to Opt::Deps (RT#55211)
        - Add support for mysql-specific STRAIGHT_JOIN (RT#55579)
        - Cascading delete/update are now wrapped in a transaction
          for atomicity
        - Fix accidental autovivification of ENV vars
        - Fix update_all and delete_all to be wrapped in a transaction
        - Fix multiple deficiencies when using MultiCreate with
          data-encoder components (e.g. ::EncodedColumn)
        - Fix regression where SQL files with comments were not
          handled properly by ::Schema::Versioned.
        - Fix regression on not properly throwing when $obj->relationship
          is unresolvable
        - Fix the join-optimiser to consider unqualified column names
          whenever possible
        - Fix an issue with multiple same-table joins confusing the join
          optimizier
        - Add has_relationship method to row objects
        - Fix regression in set_column on PK-less objects
        - Better error text on malformed/missing relationships
        - Add POD about the significance of PK columns
        - Fix for SQLite to ignore the (unsupported) { for => ... }
          attribute
        - Fix ambiguity in default directory handling of create_ddl_dir
          (RT#54063)
        - Support add_columns('+colname' => { ... }) to augment column
          definitions.

0.08120 2010-02-24 08:58:00 (UTC)
        - Make sure possibly overwritten deployment_statements methods in
          schemas get called on $schema->deploy
        - Fix count() with group_by aliased-function resultsets
        - with_deferred_fk_checks() Oracle support
        - Massive refactor and cleanup of primary key handling
        - Fixed regression losing custom result_class (really this time)
          (RT#54697)
        - Fixed regression in DBIC SQLT::Parser failing with a classname
          (as opposed to a schema object)
        - Changes to Storage::DBI::Oracle to accomodate changes in latest
          SQL::Translator (quote handling)
        - Make sure deployment_statements is per-storage overridable
        - Fix dbicadmin's (lack of) POD

0.08119 2010-02-15 09:36:00 (UTC)
        - Add $rs->is_ordered to test for existing order_by on a resultset
        - Add as_subselect_rs to DBIC::ResultSet from
          DBIC::Helper::ResultSet::VirtualView::as_virtual_view
        - Refactor dbicadmin adding DDL manipulation capabilities
        - New optional dependency manager to aid extension writers
        - Depend on newest bugfixed Moose
        - Make resultset chaining consistent wrt selection specification
        - Storage::DBI::Replicated cleanup
        - Fix autoinc PKs without an autoinc flag on Sybase ASA

0.08118 2010-02-08 11:53:00 (UTC)
        - Fix a bug causing UTF8 columns not to be decoded (RT#54395)
        - Fix bug in One->Many->One prefetch-collapse handling (RT#54039)
        - Cleanup handling of relationship accessor types

0.08117 2010-02-05 17:10:00 (UTC)
        - Perl 5.8.1 is now the minimum supported version
        - Massive optimization of the join resolution code - now joins
          will be removed from the resulting SQL if DBIC can prove they
          are not referenced by anything
        - Subqueries no longer marked experimental
        - Support for Informix RDBMS (limit/offset and auto-inc columns)
        - Support for Sybase SQLAnywhere, both native and via ODBC
        - might_have/has_one now warn if applied calling class's column
          has is_nullable set to true.
        - Fixed regression in deploy() with a {sources} table limit applied
          (RT#52812)
        - Views without a view_definition will throw an exception when
          parsed by SQL::Translator::Parser::DBIx::Class
        - Stop the SQLT parser from auto-adding indexes identical to the
          Primary Key
        - InflateColumn::DateTime refactoring to allow fine grained method
          overloads
        - Fix ResultSetColumn improperly selecting more than the requested
          column when +columns/+select is present
        - Fix failure when update/delete of resultsets with complex WHERE
          SQLA structures
        - Fix regression in context sensitiveness of deployment_statements
        - Fix regression resulting in overcomplicated query on
          search_related from prefetching resultsets
        - Fix regression on all-null returning searches (properly switch
          LEFT JOIN to JOIN in order to distinguish between both cases)
        - Fix regression in groupedresultset count() used on strict-mode
          MySQL connections
        - Better isolation of RNO-limited queries from the rest of a
          prefetching resultset
        - New MSSQL specific resultset attribute to allow hacky ordered
          subquery support
        - Fix nasty schema/dbhandle leak due to SQL::Translator
        - Initial implementation of a mechanism for Schema::Version to
          apply multiple step upgrades
        - Fix regression on externally supplied $dbh with AutoCommit=0
        - FAQ "Custom methods in Result classes"
        - Cookbook POD fix for add_drop_table instead of add_drop_tables
        - Schema POD improvement for dclone

0.08115 2009-12-10 09:02:00 (CST)
        - Real limit/offset support for MSSQL server (via Row_Number)
        - Fix distinct => 1 with non-selecting order_by (the columns
          in order_by also need to be aded to the resulting group_by)
        - Do not attempt to deploy FK constraints pointing to a View
        - Fix count/objects from search_related on limited resultset
        - Stop propagating distinct => 1 over search_related chains
        - Make sure populate() inherits the resultset conditions just
          like create() does
        - Make get_inflated_columns behave identically to get_columns
          wrt +select/+as (RT#46953)
        - Fix problems with scalarrefs under InflateColumn (RT#51559)
        - Throw exception on delete/update of PK-less resultsets
        - Refactored Sybase storage driver into a central ::DBI::Sybase
          dispatcher, and a sybase-specific ::DBI::Sybase::ASE
        - Fixed an atrocious DBD::ADO bind-value bug
        - Cookbook/Intro POD improvements

0.08114 2009-11-14 17:45:00 (UTC)
        - Preliminary support for MSSQL via DBD::ADO
        - Fix botched 0.08113 release (invalid tarball)

0.08113 2009-11-13 23:13:00 (UTC)
        - Fix populate with has_many bug
          (RT #50828)
        - Fix Oracle autoincrement broken for Resultsets with scalar refs
          (RT #50874)
        - Complete Sybase RDBMS support including:
          - Support for TEXT/IMAGE columns
          - Support for the 'money' datatype
          - Transaction savepoints support
          - DateTime inflation support
          - Support for bind variables when connecting to a newer Sybase with
             OpenClient libraries
          - Support for connections via FreeTDS with CASTs for bind variables
             when needed
          - Support for interpolated variables with proper quoting when
             connecting to an older Sybase and/or via FreeTDS
          - bulk API support for populate()
        - Transaction support for MSSQL via DBD::Sybase
        - Add is_paged method to DBIx::Class::ResultSet so that we can
          check that if we want a pager
        - Skip versioning test on really old perls lacking Time::HiRes
          (RT #50209)
        - Fixed on_connect_do/call regression when used with a coderef
          connector (RT #50003)
        - A couple of fixes to Ordered to remedy subclassing issues
        - Fixed another lingering problem with PostgreSQL
          auto-increment support and its interaction with multiple
          schemas
        - Remove some IN workarounds, and require a recent version of
          SQLA instead
        - Improvements to populate's handling of mixed scalarref values
        - Fixed regression losing result_class after $rs->find (introduced
          in 0.08108)
        - Fix in_storage() to return 1|0 as per existing documentation
        - Centralize handling of _determine_driver calls prior to certain
          ::Storage::DBI methods
        - Fix update/delete arbitrary condition handling (RT#51409)
        - POD improvements

0.08112 2009-09-21 10:57:00 (UTC)
        - Remove the recommends from Makefile.PL, DBIx::Class is not
          supposed to have optional dependencies. ever.
        - Mangle the DBIx/Class.pm POD to be more clear about
          copyright and license
        - Put back PG's multiple autoinc per table support, accidentally
          dropped during the serial-autodetection rewrite
        - Make sure ResultSetColumn does not depend on the (undefined)
          return value of ->cursor->reset()
        - Add single() to ResultSetColumn (same semantics as ResultSet)
        - Make sure to turn off IDENTITY_INSERT after insert() on MSSQL
          tables that needed it
        - More informative exception on failing _resolve_relationship
        - Allow undef/NULL as the sole grouping value in Ordered
        - Fix unreported rollback exceptions in TxnScopeGuard
        - Fix overly-eager left-join chain enforcing code
        - Warn about using distinct with an existing group_by
        - Warn about attempting to $rs->get_column a non-unique column
          when has_many joins are added to resultset
        - Refactor of the exception handling system (now everything is a
          DBIx::Class::Exception object)

0.08111 2009-09-06 21:58:00 (UTC)
        - The hashref to connection_info now accepts a 'dbh_maker'
          coderef, allowing better intergration with Catalyst
        - Fixed a complex prefetch + regular join regression introduced
          in 0.08108
        - Fixed insert_bulk rebless handling
        - Fixed Storable roundtrip regression, and general serialization
          cleanup
        - SQLT related fixes:
          - sqlt_type is now called on the correct storage object
          - hooks can now see the correct producer_type (RT#47891)
          - optional SQLT requirements for e.g. deploy() bumped to 0.11002
        - Really fixed (and greatly cleaned up) postgresql autoinc sequence
          autodetection
        - Automatically detect MySQL v3 and use INNER JOIN instead of JOIN
        - POD improvements (including RT#48769)
        - Test suite tweaks (including fixes for recent CPANTS fails)
        - Better support for MSSQL IDENTITY_INSERT ON

0.08109 2009-08-18 08:35:00 (UTC)
        - Replication updates:
          - Improved the replication tests so that they are more reliable
            and accurate, and hopefully solve some cross platform issues.
          - Bugfixes related to naming particular replicants in a
            'force_pool' attribute.
          - Lots of documentation updates, including a new Introduction.pod
            file.
          - Fixed the way we detect transaction to make this more reliable
            and forward looking.
          - Fixed some trouble with the way Moose Types are used.
          - Made discard_chages/get_from_storage replication aware (they
            now read from the master storage by default)
        - Refactor of MSSQL storage drivers, with some new features:
          - Support for placeholders for MSSQL via DBD::Sybase with proper
            autodetection
          - 'uniqueidentifier' support with auto newid()
          - Dynamic cursor support and other MARS options for ODBC
          - savepoints with auto_savepoint => 1
        - Support for MSSQL 'money' type
        - Support for 'smalldatetime' type used in MSSQL and Sybase for
          InflateColumn::DateTime
        - Support for Postgres 'timestamp without timezone' type in
          InflateColumn::DateTime (RT#48389)
        - Added new MySQL specific on_connect_call macro 'set_strict_mode'
          (also known as make_mysql_not_suck_as_much)
        - Multiple prefetch-related fixes:
          - Adjust overly agressive subquery join-chain pruning
          - Always preserve the outer join-chain - fixes numerous
            problems with search_related chaining
          - Deal with the distinct => 1 attribute properly when using
            prefetch
        - An extension of the select-hashref syntax, allowing labeling
          SQL-side aliasing: select => [ { max => 'foo', -as => 'bar' } ]
        - Massive optimization of the DBI storage layer - reduce the
          amount of connected() ping-calls
        - Some fixes of multi-create corner cases
        - Multiple POD improvements
        - Added exception when resultset is called without an argument
        - Improved support for non-schema-qualified tables under
          Postgres (fixed last_insert_id sequence name auto-detection)

0.08108 2009-07-05 23:15:00 (UTC)
        - Fixed the has_many prefetch with limit/group deficiency -
          it is now possible to select "top 5 commenters" while
          prefetching all their comments
        - New resultsed method count_rs, returns a ::ResultSetColumn
          which in turn returns a single count value
        - Even better support of count with limit
        - New on_connect_call/on_disconnect_call functionality (check
          POD of Storage::DBI)
        - Automatic datetime handling environment/session setup for
          Oracle via connect_call_datetime_setup()
        - count/all on related left-joined empty resultsets now correctly
          returns 0/()
        - Fixed regression when both page and offset are specified on
          a resultset
        - Fixed HRI returning too many empty results on multilevel
          nonexisting prefetch
        - make_column_dirty() now overwrites the deflated value with an
          inflated one if such exists
        - Fixed set_$rel with where restriction deleting rows outside
          the restriction
        - populate() returns the created objects or an arrayref of the
          created objects depending on scalar vs. list context
        - Fixed find_related on 'single' relationships - the former
          implementation would overspecify the WHERE condition, reporting
          no related objects when there in fact is one
        - SQL::Translator::Parser::DBIx::Class now attaches tables to the
          central schema object in relationship dependency order
        - Fixed regression in set_column() preventing sourceless object
          manipulations
        - Fixed a bug in search_related doubling a join if the original
          $rs already joins/prefetches the same relation
        - Storage::DBI::connected() improvements for Oracle and Sybase
        - Fixed prefetch+incomplete select regression introduced in
          0.08100
        - MSSQL limit (TOP emulation) fixes and improvements

0.08107 2009-06-14 08:21:00 (UTC)
        - Fix serialization regression introduced in 0.08103 (affects
          Cursor::Cached)
        - POD fixes
        - Fixed incomplete ::Replicated debug output

0.08106 2009-06-11 21:42:00 (UTC)
        - Switched SQLite storage driver to DateTime::Format::SQLite
          (proper timezone handling)
        - Fix more test problems

0.08105 2009-06-11 19:04:00 (UTC)
        - Update of numeric columns now properly uses != to determine
          dirtyness instead of the usual eq
        - Fixes to IC::DT tests
        - Fixed exception when undef_if_invalid and timezone are both set
          on an invalid datetime column

0.08104 2009-06-10 13:38:00 (UTC)
        - order_by now can take \[$sql, @bind] as in
          order_by => { -desc => \['colA LIKE ?', 'somestring'] }
        - SQL::Abstract errors are now properly croak()ed with the
          correct trace
        - populate() now properly reports the dataset slice in case of
          an exception
        - Fixed corner case when populate() erroneously falls back to
          create()
        - Work around braindead mysql when doing subquery counts on
          resultsets containing identically named columns from several
          tables
        - Fixed m2m add_to_$rel to invoke find_or_create on the far
          side of the relation, to avoid duplicates
        - DBIC now properly handles empty inserts (invoking all default
          values from the DB, normally via INSERT INTO tbl DEFAULT VALUES
        - Fix find_or_new/create to stop returning random rows when
          default value insert is requested (RT#28875)
        - Make IC::DT extra warning state the column name too
        - It is now possible to transparrently search() on columns
          requiring DBI bind (i.e. PostgreSQL BLOB)
        - as_query is now a Storage::DBI method, so custom cursors can
          be seamlessly used
        - Fix search_related regression introduced in 0.08103

0.08103 2009-05-26 19:50:00 (UTC)
        - Multiple $resultset -> count/update/delete fixes. Now any
          of these operations will succeed, regardless of the complexity
          of $resultset. distinct, group_by, join, prefetch are all
          supported with expected results
        - Return value of $rs->delete is now the storage return value
          and not 1 as it used to be
        - don't pass SQL functions into GROUP BY
        - Remove MultiDistinctEmulation.pm, effectively deprecating
          { select => { distinct => [ qw/col1 col2/ ] } }
        - Change ->count code to work correctly with DISTINCT (distinct => 1)
          via GROUP BY
        - Removed interpolation of bind vars for as_query - placeholders
          are preserved and nested query bind variables are properly
          merged in the correct order
        - Refactor DBIx::Class::Storage::DBI::Sybase to automatically
          load a subclass, namely Microsoft_SQL_Server.pm
          (similar to DBIx::Class::Storage::DBI::ODBC)
        - Refactor InflateColumn::DateTime to allow components to
          circumvent DateTime parsing
        - Support inflation of timestamp datatype
        - Support BLOB and CLOB datatypes on Oracle
        - Storage::DBI::Replicated::Balancer::Random:
          added master_read_weight
        - Storage::DBI::Replicated: storage opts from connect_info,
          connect_info merging to replicants, hashref connect_info support,
          improved trace output, other bug fixes/cleanups
        - distinct => 1 with prefetch now groups by all columns
        - on_connect_do accepts a single string equivalent to a one
          element arrayref (RT#45159)
        - DB2 limit + offset now works correctly
        - Sybase now supports autoinc PKs (RT#40265)
        - Prefetch on joins over duplicate relations now works
          correctly (RT#28451)
        - "timestamp with time zone" columns (for Pg) now get inflated with a
          time zone information preserved
        - MSSQL Top limit-emulation improvements (GROUP BY and subquery support)
        - ResultSetColumn will not lose the joins infered from a parent
          resultset prefetch

0.08102 2009-04-30 08:29:00 (UTC)
        - Fixed two subtle bugs when using columns or select/as
          paired with a join (limited prefetch)
        - Fixed breakage of cdbi tests (RT#45551)
        - Some POD improvements

0.08101 2009-04-27 09:45:00 (UTC)
        - Fix +select, +as, +columns and include_columns being stripped
          by $rs->get_column
        - move load_optional_class from DBIx::Class::Componentised to
          Class::C3::Componentised, bump dependency
        - register_extra_source() now *really* fixed wrt subclassing
        - Added missing POD descriptions (RT#45195)
        - Fix insert() to not store_column() every present object column
        - Multiple Makefile.PL fixes

0.08100 2009-04-19 11:39:35 (UTC)
        - Todo out the register_extra_source test until after shipping

0.08099_08 2009-03-30 00:00:00 (UTC)
        - Fixed taint mode with load_namespaces
        - Putting IC::DateTime locale, timezone or floating_tz_ok attributes into
          extra => {} has been deprecated. The new way is to put these things
          directly into the columns definition
        - Switched MI code to MRO::Compat
        - Document db-side default_value caveats
        - Search_like() now warns to indicate deprecation in 0.09.
        - TxnScopeGuard left experimental state

0.08099_07 2009-02-27 02:00:00 (UTC)
        - multi-create using find_or_create rather than _related for post-insert
        - fix get_inflated_columns to check has_column_loaded
        - Add DBIC_MULTICREATE_DEBUG env var (undocumented, quasi-internal)
        - Fix up multi-create to:
          - correctly propagate columns loaded during multi-insert of rels
          - not try and insert things tagged on via new_related unless required
        - Possible to set locale in IC::DateTime extra => {} config
        - Calling the accessor of a belongs_to when the foreign_key
          was NULL and the row was not stored would unexpectedly fail
        - Split sql statements for deploy only if SQLT::Producer returned a scalar
          containing all statements to be executed
        - Add as_query() for ResultSet and ResultSetColumn. This makes subqueries
          possible. See the Cookbook for details.
        - Massive rewrite of Ordered to properly handle position constraints and
          to make it more matpath-friendly
        - deploy_statements called ddl_filename with the $version and $dir arguments
          in the wrong order.
        - columns/+columns attributes now support { as => select } hahsrefs
        - support for views both in DBIC and via deploy() in SQLT

0.08099_06 2009-01-23 07:30:00 (UTC)
        - Allow a scalarref to be supplied to the 'from' resultset attribute
        - Classes submitted as result_class for a resultsource are now
          automatically loaded via ensure_loaded()
        - 'result_class' resultset attribute, identical to result_class()
        - add 'undef_on_null_fk' option for relationship accessors of type 'single'.
          This will prevent DBIC from querying the database if one or more of
          the key columns IS NULL
        - for 'belongs_to' rels, 'undef_on_null_fk' defaults to true.
        - fixed scope unaware last_insert_id fetching for MSSQL
          (http://msdn.microsoft.com/en-us/library/ms190315.aspx)
        - an sqlt_deploy_hook can now be shared between result sources using
          a configurable callback trigger
        - new order_by => { -desc => 'colname' } syntax supported
        - PG array datatype supported
        - insert should use store_column, not set_column to avoid marking
          clean just-stored values as dirty. New test for this
        - regression test for source_name

0.08099_05 2008-10-30 21:30:00 (UTC)
        - Rewrite of Storage::DBI::connect_info(), extended with an
          additional argument format type
        - InflateColumn::DateTime: add warning about floating timezone
        - InflateColumn::DateTime: possible to enforce/skip inflation
        - delete throws exception if passed arguments to prevent drunken mishaps.
        - Fix storage to copy scalar conds before regexping to avoid
          trying to modify a constant in odd edge cases
        - Related resultsets on uninserted objects are now empty
        - Fixed up related resultsets and multi-create
        - Fixed superfluous connection in ODBC::_rebless
        - Fixed undef PK for first insert in ODBC::Microsoft_SQL_Server
        - Added virtual method to Versioned so a user can create upgrade
          path across multiple versions (jgoulah)
        - Better (and marginally faster) implementation of the HashRefInflator
          hash construction algorithm
        - Allow explicit specification of ON DELETE/ON UPDATE constraints
          when using the SQLT parser

0.08099_04 2008-07-24 01:00:00
        - Functionality to storage to enable a sub to be run without FK checks
        - Fixed $schema->clone bug which caused clone and source to share
          internal hash refs
        - Added register_extra_source methods for additional sources
        - Added datetime_undef_if_invalid for InflateColumn::DateTime to
          return undef on invalid date/time values
        - Added search_related_rs method to ResultSet
        - add a make_column_dirty method to Row to force updates
        - throw a clear exception when user tries multi-has_many prefetch
        - SQLT parser prefixes index names with ${table}_idx_ to avoid clashes
        - mark ResultSetManager as deprecated and undocument it
        - pod fix (RT #32988)
        - add Test::Exception to test requirements (RT #34256)
        - make ash's build_requires/META.yml fixes work better
        - is_deferable support on relations used by the SQL::Translator
          parser
        - Refactored DBIx::Class::Schema::Versioned
        - Syntax errors from resultset components are now reported correctly
        - sqltargs respected correctly in deploy et al.
        - Added support for savepoints, and using them automatically in
          nested transactions if auto_savepoint is set in connect_info.
        - Changed naming scheme for constraints and keys in the sqlt parser;
          names should now be consistent and collision-free.
        - Improve handling of explicit key attr in ResultSet::find
        - Add warnings for non-unique ResultSet::find queries
        - Changed Storage::DBI::Replication to Storage::DBI::Replicated and
          refactored support.
        - By default now deploy/diff et al. will ignore constraint and index
          names
        - Add ResultSet::_is_deterministic_value, make new_result filter the
          values passed to new to drop values that would generate invalid SQL.
        - Use Sub::Name to name closures before installing them. Fixes
          incompatibility with Moose method modifiers on generated methods.

0.08010 2008-03-01 10:30
        - Fix t/94versioning.t so it passes with latest SQL::Translator

0.08009 2008-01-20 13:30
        - Made search_rs smarter about when to preserve the cache to fix
          mm prefetch usage
        - Added Storage::DBI subclass for MSSQL over ODBC.
        - Added freeze, thaw and dclone methods to Schema so that thawed
          objects will get re-attached to the schema.
        - Moved dbicadmin to JSON::Any wrapped JSON.pm for a sane API
          (also fixes RT #32393)
        - introduced DBIx::Class::set_inflated_columns
        - DBIx::Class::Row::copy uses set_inflated_columns

0.08008 2007-11-16 14:30:00
        - Fixed join merging bug (test from Zby)
        - When adding relationships, it will throw an exception if you get the
          foreign and self parts the wrong way round in the condition
        - ResultSetColumn::func() now returns all results if called in list
          context; this makes things like func('DISTINCT') work as expected
        - Many-to-many relationships now warn if the utility methods would
          clash
        - InflateColumn::DateTime now accepts an extra parameter of timezone
          to set timezone on the DT object (thanks Sergio Salvi)
        - Added sqlt_deploy_hook to result classes so that indexes can be
          added.
        - Added startup checks to warn loudly if we appear to be running on
          RedHat systems from perl-5.8.8-10 and up that have the bless/overload
          patch applied (badly) which causes 2x -> 100x performance penalty.
          (Jon Schutz)
        - ResultSource::reverse_relationship_info can distinguish between
          sources using the same table
        - Row::insert will now not fall over if passed duplicate related objects
        - Row::copy will not fall over if you have two relationships to the
          same source with a unique constraint on it

0.08007 2007-09-04 19:36:00
        - patch for Oracle datetime inflation (abram@arin.net)
        - added on_disconnect_do
        - on_connect_do and on_disconnect_do take coderefs and arrayrefs

0.08006 2007-08-12 15:12:00
        - Move to using Class::C3::Componentised
        - Remove warn statement from DBIx::Class::Row

0.08005 2007-08-06
        - add timestamp fix re rt.cpan 26978 - no test yet but change
          clearly should cause no regressions
        - provide alias for related_resultset via local() so it's set
          correctly at resultset construction time (fixes RestrictWithObject)
        - fixes bind params in debug statements
          (original test from abraxxa)
        - fixed storage->connected fork bug
          (test and fix from Radu Greab)
        - add 1; to AccessorGroup.pm for stuff that still uses it
        - refactor Statistics to create debugging filehandle to fix bug with
          closed STDERR, update docs and modify Versioned to use Statistics
          (original fix from diz)

0.08004 2007-08-06 19:00:00
        - fix storage connect code to not trigger bug via auto-viv
          (test from aherzog)
        - fixup cursor_class to be an 'inherited' attr for per-package defaults
        - add default_resultset_attributes entry to Schema
        - optimisation in DBI::Cursor to check software_limit before falling
          back to base Cursor->all
        - fix bug with create_multi not inserting non-storage objects
          (test and fix from davinchi)
        - DBIx::Class::AccessorGroup made empty subclass of
          Class::Accessor::Grouped
        - fixed an ugly bug regarding $dbh->{AutoCommit} and transactions
        - ensure_class_loaded handles non-classnames better.
        - non-destructive hashref handling for connect_info options
        - count no longer returns negative values after slice
          (report and test from JOHANL)
        - rebless before building datetime_parser
          (patch from mattlaw / Matt Lawrence)

0.08003 2007-07-14 18:01:00
        - improved populate bulk_insert mode
        - fixed up multi_create to be more intelligent about PK<->PK rels
        - fix many-many rels to not use set_columns
        - Unmarked deploy as experimental since it isn't anymore
        - Removed Cwd dep since it's not required and causes problems
          with debian packaging
        - Patch to fix ? in data for NoBindVars (from Tom Hukins)
        - Restored mk_classaccessor method for compatibility
        - Fixed group_by problem with oracle limit syntax
        - Fixed attr merging problem
        - Fixed $rs->get_column w/prefetch  problem

0.08002 2007-06-20 06:10:00
        - add scope guard to Row::insert to ensure rollback gets called
        - more heuristics in Row::insert to try and get insert order right
        - eliminate vestigial code in PK::Auto
        - more expressive DBI errors
        - soften errors during deploy
        - ensure_connected before txn_begin to catch stomping on transaction
          depth
        - new method "rethrow" for our exception objects

0.08001 2007-06-17 21:21:02
        - Cleaned up on_connect handling for versioned
        - removed DateTime use line from multi_create test
        - hid DBIx::ContextualFetch::st override in CDBICompat

0.08000 2007-06-17 18:06:12
        - Fixed DBIC_TRACE debug filehandles to set ->autoflush(1)
        - Fixed circular dbh<->storage in HandleError with weakref

0.07999_06 2007-06-13 04:45:00
        - tweaked Row.pm to make last_insert_id take multiple column names
        - Fixed DBIC::Storage::DBI::Cursor::DESTROY bug that was
          messing up exception handling
        - added exception objects to eliminate stacktrace/Carp::Clan
          output redundancy
        - setting $ENV{DBIC_TRACE} defaults stacktrace on.
        - added stacktrace option to Schema, makes throw_exception
          use "confess"
        - make database handles use throw_exception by default
        - make database handles supplied by a coderef use our
          standard HandleError/RaiseError/PrintError
        - add "unsafe" connect_info option to suppress our setting
          of HandleError/RaiseError/PrintError
        - removed several redundant evals whose sole purpose was to
          provide extra debugging info
        - fixed page-within-page bug (reported by nilsonsfj)
        - fixed rare bug when database is disconnected inbetween
          "$dbh->prepare_cached" and "$sth->execute"

0.07999_05 2007-06-07 23:00:00
        - Made source_name rw in ResultSource
        - Fixed up SQL::Translator test/runtime dependencies
        - Fixed t/60core.t in the absence of DateTime::Format::MySQL
        - Test cleanup and doc note (ribasushi)

0.07999_04 2007-06-01 14:04:00
        - pulled in Replication storage from branch and marked EXPERIMENTAL
        - fixup to ensure join always LEFT after first LEFT join depthwise
        - converted the vendor tests to use schema objects intead of schema
          classes, made cleaned more reliable with END blocks
        - versioning support via DBIx::Class::Schema::Versioned
        - find/next now return undef rather than () on fail from Bernhard Graf
        - rewritten collapse_result to fix prefetch
        - moved populate to resultset
        - added support for creation of related rows via insert and populate
        - transaction support more robust now in the face of varying AutoCommit
          and manual txn_begin usage
        - unbreak back-compat for Row/ResultSet->new_result
        - Added Oracle/WhereJoins.pm for Oracle >= 8 to support
          Oracle <= 9i, and provide Oracle with a better join method for
          later versions.  (I use the term better loosely.)
        - The SQL::T parser class now respects a relationship attribute of
          is_foreign_key_constrain to allow explicit control over wether or
          not a foreign constraint is needed
        - resultset_class/result_class now (again) auto loads the specified
          class; requires Class::Accessor::Grouped 0.05002+
        - added get_inflated_columns to Row
        - %colinfo accessor and inflate_column now work together
        - More documentation updates
        - Error messages from ->deploy made more informative
        - connect_info will now always return the arguments it was
          originally given
        - A few small efficiency improvements for load_classes
          and compose_namespace

0.07006 2007-04-17 23:18:00
        - Lots of documentation updates
        - deploy now takes an optional 'source_names' parameter (dec)
        - Quoting for for columns_info_for
        - RT#25683 fixed (multiple open sths on DBD::Sybase)
        - CDBI compat infers has_many from has_a (Schwern)
        - Fix ddl_filename transformation (Carl Vincent)

0.07999_02 2007-01-25 20:11:00
        - add support for binding BYTEA and similar parameters (w/Pg impl)
        - add support to Ordered for multiple ordering columns
        - mark DB.pm and compose_connection as deprecated
        - switch tests to compose_namespace
        - ResultClass::HashRefInflator added
        - Changed row and rs objects to not have direct handle to a source,
          instead a (schema,source_name) tuple of type ResultSourceHandle

0.07005 2007-01-10 18:36:00
        - fixup changes file
        - remove erroneous .orig files - oops

0.07004 2007-01-09 21:52:00
        - fix find_related-based queries to correctly grep the unique key
        - fix InflateColumn to inflate/deflate all refs but scalar refs

0.07003 2006-11-16 11:52:00
        - fix for rt.cpan.org #22740 (use $^X instead of hardcoded "perl")
        - Tweaks to resultset to allow inflate_result to return an array
        - Fix UTF8Columns to work under Perl <= 5.8.0
        - Fix up new_result in ResultSet to avoid alias-related bugs
        - Made new/update/find handle 'single' rel accessor correctly
        - Fix NoBindVars to be safer and handle non-true bind values
        - Don't blow up if columns_info_for returns useless results
        - Documentation updates

0.07999_01 2006-10-05 21:00:00
        - add connect_info option "disable_statement_caching"
        - create insert_bulk using execute_array, populate uses it
        - added DBIx::Class::Schema::load_namespaces, alternative to
          load_classes
        - added source_info method for source-level metadata (kinda like
          column_info)
        - Some of ::Storage::DBI's code/docs moved to ::Storage
        - DBIx::Class::Schema::txn_do code moved to ::Storage
        - Storage::DBI now uses exceptions instead of ->ping/->{Active} checks
        - Storage exceptions are thrown via the schema class's throw_exception
        - DBIx::Class::Schema::throw_exception's behavior can be modified via
          ->exception_action
        - columns_info_for is deprecated, and no longer runs automatically.
          You can make it work like before via
          __PACKAGE__->column_info_from_storage(1) for now
        - Replaced DBIx::Class::AccessorGroup and Class::Data::Accessor with
          Class::Accessor::Grouped. Only user noticible change is to
          table_class on ResultSourceProxy::Table (i.e. table objects in
          schemas) and, resultset_class and result_class in ResultSource.
          These accessors no longer automatically require the classes when
          set.

0.07002 2006-09-14 21:17:32
        - fix quote tests for recent versions of SQLite
        - added reference implementation of Manual::Example
        - backported column_info_from_storage accessor from -current, but
        - fixed inflate_datetime.t tests/stringify under older Test::More
        - minor fixes for many-to-many relationship helpers
        - cleared up Relationship docs, and fixed some typos
        - use ref instead of eval to check limit syntax (to avoid issues with
          Devel::StackTrace)
        - update ResultSet::_cond_for_update_delete to handle more complicated
          queries
        - bugfix to Oracle columns_info_for
        - remove_columns now deletes columns from _columns

0.07001 2006-08-18 19:55:00
        - add directory argument to deploy()
        - support default aliases in many_to_many accessors.
        - support for relationship attributes in many_to_many accessors.
        - stop search_rs being destructive to attrs
        - better error reporting when loading components
        - UTF8Columns changed to use "utf8" instead of "Encode"
        - restore automatic aliasing in ResultSet::find() on nonunique queries
        - allow aliases in ResultSet::find() queries (in cases of relationships
          with prefetch)
        - pass $attrs to find from update_or_create so a specific key can be
          provided
        - remove anonymous blesses to avoid major speed hit on Fedora Core 5's
          Perl and possibly others; for more information see:
          https://bugzilla.redhat.com/bugzilla/show_bug.cgi?id=196836
        - fix a pathological prefetch case
        - table case fix for Oracle in columns_info_for
        - stopped search_rs deleting attributes from passed hash

0.07000 2006-07-23 02:30:00
        - supress warnings for possibly non-unique queries, since
          _is_unique_query doesn't infer properly in all cases
        - skip empty queries to eliminate spurious warnings on ->deploy
        - fixups to ORDER BY, tweaks to deepen some copies in ResultSet
        - fixup for RowNum limit syntax with functions

0.06999_07 2006-07-12 20:58:05
        - fix issue with from attr copying introduced in last release

0.06999_06 2006-07-12 17:16:55
        - documentation for new storage options, fix S::A::L hanging on to $dbh
        - substantial refactor of search_related code to fix alias numbering
        - don't generate partial unique keys in ResultSet::find() when a table
          has more than one unique constraint which share a column and only one
          is satisfied
        - cleanup UTF8Columns and make more efficient
        - rename DBIX_CLASS_STORAGE_DBI_DEBUG to DBIC_TRACE (with compat)
        - rename _parent_rs to _parent_source in ResultSet
        - new FAQ.pod!

0.06999_05 2006-07-04 14:40:01
        - fix issue with incorrect $rs->{attrs}{alias}
        - fix subclassing issue with source_name
        - tweak quotes test to output text on failure
        - fix Schema->txn_do to not fail as a classmethod

0.06999_04 2006-06-29 20:18:47
        - disable cdbi-t/02-Film.t warning tests under AS perl
        - fixups to MySQL tests (aka "work round mysql being retarded")
        - compat tweaks for Storage debug logging

0.06999_03 2006-06-26 21:04:44
        - various documentation improvements
        - fixes to pass test suite on Windows
        - rewrote and cleaned up SQL::Translator tests
        - changed relationship helpers to only call ensure_class_loaded when the
          join condition is inferred
        - rewrote many_to_many implementation, now provides helpers for adding
          and deleting objects without dealing with the link table
        - reworked InflateColumn implementation to lazily deflate where
          possible; now handles passing an inflated object to new()
        - changed join merging to not create a rel_2 alias when adding a join
          that already exists in a parent resultset
        - Storage::DBI::deployment_statements now calls ensure_connected
          if it isn't passed a type
        - fixed Componentized::ensure_class_loaded
        - InflateColumn::DateTime supports date as well as datetime
        - split Storage::DBI::MSSQL into MSSQL and Sybase::MSSQL
        - fixed wrong debugging hook call in Storage::DBI
        - set connect_info properly before setting any ->sql_maker things

0.06999_02 2006-06-09 23:58:33
        - Fixed up POD::Coverage tests, filled in some POD holes
        - Added a warning for incorrect component order in load_components
        - Fixed resultset bugs to do with related searches
        - added code and tests for Componentized::ensure_class_found and
          load_optional_class
        - NoBindVars + Sybase + MSSQL stuff
        - only rebless S::DBI if it is still S::DBI and not a subclass
        - Added `use' statement for DBD::Pg in Storage::DBI::Pg
        - stopped test relying on order of unordered search
        - bugfix for join-types in nested joins using the from attribute
        - obscure prefetch problem fixed
        - tightened up deep search_related
        - Fixed 'DBIx/Class/DB.pm did not return a true value' error
        - Revert change to test for deprecated find usage and swallow warnings
        - Slight wording change to new_related() POD
        - new specific test for connect_info coderefs
        - POD clarification and content bugfixing + a few code formatting fixes
        - POD::Coverage additions
        - fixed debugfh
        - Fix column_info stomping

0.06999_01 2006-05-28 17:19:30
        - add automatic naming of unique constraints
        - marked DB.pm as deprecated and noted it will be removed by 1.0
        - add ResultSetColumn
        - refactor ResultSet code to resolve attrs as late as possible
        - merge prefetch attrs into join attrs
        - add +select and +as attributes to ResultSet
        - added InflateColumn::DateTime component
        - refactor debugging to allow for profiling using Storage::Statistics
        - removed Data::UUID from deps, made other optionals required
        - modified SQLT parser to skip dupe table names
        - added remove_column(s) to ResultSource/ResultSourceProxy
        - added add_column alias to ResultSourceProxy
        - added source_name to ResultSource
        - load_classes now uses source_name and sets it if necessary
        - add update_or_create_related to Relationship::Base
        - add find_or_new to ResultSet/ResultSetProxy and find_or_new_related
          to Relationship::Base
        - add accessors for unique constraint names and coulums to
          ResultSource/ResultSourceProxy
        - rework ResultSet::find() to search unique constraints
        - CDBICompat: modify retrieve to fix column casing when ColumnCase is
          loaded
        - CDBICompat: override find_or_create to fix column casing when
          ColumnCase is loaded
        - reorganized and simplified tests
        - added Ordered
        - added the ability to set on_connect_do and the various sql_maker
          options as part of Storage::DBI's connect_info.

0.06003 2006-05-19 15:37:30
        - make find_or_create_related check defined() instead of truth
        - don't unnecessarily fetch rels for cascade_update
        - don't set_columns explicitly in update_or_create; instead use
          update($hashref) so InflateColumn works
        - fix for has_many prefetch with 0 related rows
        - make limit error if rows => 0
        - added memory cycle tests and a long-needed weaken call

0.06002 2006-04-20 00:42:41
        - fix set_from_related to accept undef
        - fix to Dumper-induced hash iteration bug
        - fix to copy() with non-composed resultsource
        - fix to ->search without args to clone rs but maintain cache
        - grab $self->dbh once per function in Storage::DBI
        - nuke ResultSource caching of ->resultset for consistency reasons
        - fix for -and conditions when updating or deleting on a ResultSet

0.06001
        - Added fix for quoting with single table
        - Substantial fixes and improvements to deploy
        - slice now uses search directly
        - fixes for update() on resultset
        - bugfix to Cursor to avoid error during DESTROY
        - transaction DBI operations now in debug trace output

0.06000 2006-03-25 18:03:46
        - Lots of documentation improvements
        - Minor tweak to related_resultset to prevent it storing a searched rs
        - Fixup to columns_info_for when database returns type(size)
        - Made do_txn respect void context (on the off-chance somebody cares)
        - Fix exception text for nonexistent key in ResultSet::find()

0.05999_04 2006-03-18 19:20:49
        - Fix for delete on full-table resultsets
        - Removed caching on count() and added _count for pager()
        - ->connection does nothing if ->storage defined and no args
          (and hence ->connect acts like ->clone under the same conditions)
        - Storage::DBI throws better exception if no connect info
        - columns_info_for made more robust / informative
        - ithreads compat added, fork compat improved
        - weaken result_source in all resultsets
        - Make pg seq extractor less sensitive.

0.05999_03 2006-03-14 01:58:10
        - has_many prefetch fixes
        - deploy now adds drop statements before creates
        - deploy outputs debugging statements if DBIX_CLASS_STORAGE_DBI_DEBUG
            is set

0.05999_02 2006-03-10 13:31:37
        - remove test dep on YAML
        - additional speed tweaks for C3
        - allow scalarefs passed to order_by to go straight through to SQL
        - renamed insert_or_update to update_or_insert (with compat alias)
        - hidden lots of packages from the PAUSE Indexer

0.05999_01 2006-03-09 18:31:44
        - renamed cols attribute to columns (cols still supported)
        - added has_column_loaded to Row
        - Storage::DBI connect_info supports coderef returning dbh as 1st arg
        - load_components() doesn't prepend base when comp. prefixed with +
        - $schema->deploy
        - HAVING support
        - prefetch for has_many
        - cache attr for resultsets
        - PK::Auto::* no longer required since Storage::DBI::* handle auto-inc
        - minor tweak to tests for join edge case
        - added cascade_copy relationship attribute
          (sponsored by Airspace Software, http://www.airspace.co.uk/)
        - clean up set_from_related
        - made copy() automatically null out auto-inc columns
        - added txn_do() method to Schema, which allows a coderef to be
          executed atomically

0.05007 2006-02-24 00:59:00
        - tweak to Componentised for Class::C3 0.11
        - fixes for auto-inc under MSSQL

0.05006 2006-02-17 15:32:40
        - storage fix for fork() and workaround for Apache::DBI
        - made update(\%hash) work on row as well as rs
        - another fix for count with scalar group_by
        - remove dependency on Module::Find in 40resultsetmanager.t (RT #17598)

0.05005 2006-02-13 21:24:51
        - remove build dependency on version.pm

0.05004 2006-02-13 20:59:00
        - allow specification of related columns via cols attr when primary
          keys of the related table are not fetched
        - fix count for group_by as scalar
        - add horrific fix to make Oracle's retarded limit syntax work
        - remove Carp require
        - changed UUIDColumns to use new UUIDMaker classes for uuid creation
        using whatever module may be available

0.05003 2006-02-08 17:50:20
        - add component_class accessors and use them for *_class
        - small fixes to Serialize and ResultSetManager
        - rollback on disconnect, and disconnect on DESTROY

0.05002 2006-02-06 12:12:03
        - Added recommends for Class::Inspector
        - Added skip_all to t/40resultsetmanager.t if no Class::Inspector
        available

0.05001 2006-02-05 15:28:10
        - debug output now prints NULL for undef params
        - multi-step prefetch along the same rel (e.g. for trees) now works
        - added multi-join (join => [ 'foo', 'foo' ]), aliases second to foo_2
        - hack PK::Auto::Pg for "table" names referencing a schema
        - find() with attributes works
        - added experimental Serialize and ResultSetManager components
        - added code attribute recording to DBIx::Class
        - fix to find() for complex resultsets
        - added of $storage->debugcb(sub { ... })
        - added $source->resultset_attributes accessor
        - added include_columns rs attr

0.05000 2006-02-01 16:48:30
        - assorted doc fixes
        - remove ObjectCache, not yet working in 0.05
        - let many_to_many rels have attrs
        - fix ID method in PK.pm to be saner for new internals
        - fix t/30dbicplain.t to use ::Schema instead of
          Catalyst::Model::DBIC::Plain

0.04999_06 2006-01-28 21:20:32
        - fix Storage/DBI (tried to load deprecated ::Exception component)

0.04999_05 2006-01-28 20:13:52
        - count will now work for grouped resultsets
        - added accessor => option to column_info to specify accessor name
        - added $schema->populate to load test data (similar to AR fixtures)
        - removed cdbi-t dependencies, only run tests if installed
        - Removed DBIx::Class::Exception
        - unified throw_exception stuff, using Carp::Clan
        - report query when sth generation fails.
        - multi-step prefetch!
        - inheritance fixes
        - test tweaks

0.04999_04 2006-01-24 21:48:21
        - more documentation improvements
        - add columns_info_for for vendor-specific column info (Zbigniew
        Lukasiak)
        - add SQL::Translator::Producer for DBIx::Class table classes (Jess
        Robinson)
        - add unique constraint declaration (Daniel Westermann-Clark)
        - add new update_or_create method (Daniel Westermann-Clark)
        - rename ResultSetInstance class to ResultSetProxy, ResultSourceInstance
          to ResultSourceProxy, and TableInstance to ResultSourceProxy::Table
        - minor fixes to UUIDColumns
        - add debugfh method and ENV magic for tracing SQL (Nigel Metheringham)

0.04999_03 2006-01-20 06:05:27
        - imported Jess Robinson's SQL::Translator::Parser::DBIx::Class
        - lots of internals cleanup to eliminate result_source_instance
        requirement
        - added register_column and register_relationship class APIs
        - made Storage::DBI use prepare_cached safely (thanks to Tim Bunce)
        - many documentation improvements (thanks guys!)
        - added ->connection, ->connect, ->register_source and ->clone schema
        methods
        - Use croak instead of die for user errors.

0.04999_02 2006-01-14 07:17:35
        - Schema is now self-contained; no requirement for co-operation
        - add_relationship, relationships, relationship_info, has_relationship
        - relationship handling on ResultSource
        - all table handling now in Table.pm / ResultSource.pm
        - added GROUP BY and DISTINCT support
        - hacked around SQL::Abstract::Limit some more in DBIC::SQL::Abstract
          (this may have fixed complex quoting)
        - moved inflation to inflate_result in Row.pm
        - added $rs->search_related
        - split compose_namespace out of compose_connection in Schema
        - ResultSet now handles find
        - various *_related methods are now ->search_related->*
        - added new_result to ResultSet

0.04999_01 2005-12-27 03:33:42
        - search and related methods moved to ResultSet
        - select and as added to ResultSet attrs
        - added DBIx::Class::Table and TableInstance for table-per-class
        - added DBIx::Class::ResultSetInstance which handles proxying
          search etc. as a superclass of DBIx::Class::DB
        - assorted test and code cleanup work

0.04001 2005-12-13 22:00:00
        - Fix so set_inflated_column calls set_column
        - Syntax errors in relationship classes are now reported
        - Better error detection in set_primary_key and columns methods
        - Documentation improvements
        - Better transaction support with txn_* methods
        - belongs_to now works when $cond is a string
        - PK::Auto::Pg updated, only tries primary keys instead of all cols

0.04 2005-11-26
        - Moved get_simple and set_simple into AccessorGroup
        - Made 'new' die if given invalid columns
        - Added has_column and column_info to Table.pm
        - Refactored away from direct use of _columns and _primaries
        - Switched from NEXT to Class::C3

0.03004
        - Added an || '' to the CDBICompat stringify to avoid null warnings
        - Updated name section for manual pods
0.03003 2005-11-03 17:00:00
        - POD fixes.
        - Changed use to require in Relationship/Base to avoid import.

0.03002 2005-10-20 22:35:00
        - Minor bugfix to new (Row.pm)
        - Schema doesn't die if it can't load a class (Schema.pm)
        - New UUID columns plugin (UUIDColumns.pm)
        - Documentation improvements.

0.03001 2005-09-23 14:00:00
        - Fixes to relationship helpers
        - IMPORTANT: prefetch/schema combination bug fix

0.03    2005-09-19 19:35:00
        - Paging support
        - Join support on search
        - Prefetch support on search

0.02    2005-08-12 18:00:00
        - Test fixes.
        - Performance improvements.
        - Oracle primary key support.
        - MS-SQL primary key support.
        - SQL::Abstract::Limit integration for database-agnostic limiting.

0.01    2005-08-08 17:10:00
        - initial release
<|MERGE_RESOLUTION|>--- conflicted
+++ resolved
@@ -1,6 +1,33 @@
 Revision history for DBIx::Class
 
-<<<<<<< HEAD
+0.08209 2013-03-01 12:56 (UTC)
+    * New Features / Changes
+        - Debugging aid - warn on invalid result objects created by what
+          seems like an invalid inheritance hierarchy
+
+    * Fixes
+        - Fix another embarrassing regression preventing correct refining of
+          the search criteria on a prefetched relation (broken in 0.08205)
+        - Fix incorrect callsite reporting by DBIC::Carp
+
+0.08208 2013-02-20 09:56 (UTC)
+    * New Features / Changes
+        - A bunch of nonsensically named arguments to the SQL::Translator
+          parser have been marked as deprecated (while still fully
+          supported)
+
+    * Fixes
+        - Fix duplicated selected columns when calling 'count' when a same
+          aggregate function is used more than once in a 'having' clause
+          (RT#83305)
+        - Prevent SQL::Translator::Producer::YAML from seeing the $dbh
+          in a potentially connected $schema instance (RT#75394)
+
+    * Misc
+        - Fixup our distbuilding process to stop creating world-writable
+          tarball contents (implicitly fixes RT#83084)
+        - Added strict and warnings tests for all lib and test files
+
 0.08241-TRIAL (EXPERIMENTAL BETA RELEASE) 2013-02-20 11:97 (UTC)
     * New Features / Changes
         - Revert to passing the original (pre-0.08240) arguments to
@@ -27,23 +54,6 @@
             (massively helps the deficient MySQL optimizer)
         - Massively optimize codepath around ->cursor(), over 10x speedup
           on some iterating workloads.
-=======
-0.08209 2013-03-01 12:56 (UTC)
-    * New Features / Changes
-        - Debugging aid - warn on invalid result objects created by what
-          seems like an invalid inheritance hierarchy
-
-    * Fixes
-        - Fix another embarrassing regression preventing correct refining of
-          the search criteria on a prefetched relation (broken in 0.08205)
-        - Fix incorrect callsite reporting by DBIC::Carp
-
-0.08208 2013-02-20 09:56 (UTC)
-    * New Features / Changes
-        - A bunch of nonsensically named arguments to the SQL::Translator
-          parser have been marked as deprecated (while still fully
-          supported)
->>>>>>> aab82aa7
 
     * Fixes
         - Fix open cursors silently resetting when inherited across a fork
@@ -51,8 +61,6 @@
         - Fix duplicated selected columns when calling 'count' when a same
           aggregate function is used more than once in a 'having' clause
           (RT#83305)
-        - Prevent SQL::Translator::Producer::YAML from seeing the $dbh
-          in a potentially connected $schema instance (RT#75394)
 
     * Misc
         - Fixup our distbuilding process to stop creating world-writable
