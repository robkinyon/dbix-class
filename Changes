Revision history for DBIx::Class

<<<<<<< HEAD
        - added DBIx::Class::Schema::load_namespaces, alternative to
          load_classes
        - added source_info method for source-level metadata (kinda like
          column_info)
        - Some of ::Storage::DBI's code/docs moved to ::Storage
        - DBIx::Class::Schema::txn_do code moved to ::Storage
        - Storage::DBI now uses exceptions instead of ->ping/->{Active} checks
        - Storage exceptions are thrown via the schema class's throw_exception
        - DBIx::Class::Schema::throw_exception's behavior can be modified via
          ->exception_action
        - columns_info_for is deprecated, and no longer runs automatically.
          You can make it work like before via
          __PACKAGE__->column_info_from_storage(1) for now

0.07002
=======
0.07002 2006-09-14 21:17:32
        - fix quote tests for recent versions of SQLite
        - added reference implementation of Manual::Example
        - backported column_info_from_storage accessor from -current, but
          defaults true instead of false in 0.07xxx
>>>>>>> 54c30987
        - fixed inflate_datetime.t tests/stringify under older Test::More
        - minor fixes for many-to-many relationship helpers
        - cleared up Relationship docs, and fixed some typos
        - use ref instead of eval to check limit syntax (to avoid issues with
          Devel::StackTrace)
        - update ResultSet::_cond_for_update_delete to handle more complicated
          queries
        - bugfix to Oracle columns_info_for
        - remove_columns now deletes columns from _columns

0.07001 2006-08-18 19:55:00
        - add directory argument to deploy()
        - support default aliases in many_to_many accessors.
        - support for relationship attributes in many_to_many accessors.
        - stop search_rs being destructive to attrs
        - better error reporting when loading components
        - UTF8Columns changed to use "utf8" instead of "Encode"
        - restore automatic aliasing in ResultSet::find() on nonunique queries
        - allow aliases in ResultSet::find() queries (in cases of relationships
          with prefetch)
        - pass $attrs to find from update_or_create so a specific key can be
          provided
        - remove anonymous blesses to avoid major speed hit on Fedora Core 5's
          Perl and possibly others; for more information see:
          https://bugzilla.redhat.com/bugzilla/show_bug.cgi?id=196836
        - fix a pathological prefetch case
        - table case fix for Oracle in columns_info_for
        - stopped search_rs deleting attributes from passed hash

0.07000 2006-07-23 02:30:00
        - supress warnings for possibly non-unique queries, since
          _is_unique_query doesn't infer properly in all cases
        - skip empty queries to eliminate spurious warnings on ->deploy
        - fixups to ORDER BY, tweaks to deepen some copies in ResultSet
        - fixup for RowNum limit syntax with functions

0.06999_07 2006-07-12 20:58:05
        - fix issue with from attr copying introduced in last release

0.06999_06 2006-07-12 17:16:55
        - documentation for new storage options, fix S::A::L hanging on to $dbh
        - substantial refactor of search_related code to fix alias numbering
        - don't generate partial unique keys in ResultSet::find() when a table
          has more than one unique constraint which share a column and only one
          is satisfied
        - cleanup UTF8Columns and make more efficient
        - rename DBIX_CLASS_STORAGE_DBI_DEBUG to DBIC_TRACE (with compat)
        - rename _parent_rs to _parent_source in ResultSet
        - new FAQ.pod!

0.06999_05 2006-07-04 14:40:01
        - fix issue with incorrect $rs->{attrs}{alias}
        - fix subclassing issue with source_name
        - tweak quotes test to output text on failure
        - fix Schema->txn_do to not fail as a classmethod

0.06999_04 2006-06-29 20:18:47
        - disable cdbi-t/02-Film.t warning tests under AS perl
        - fixups to MySQL tests (aka "work round mysql being retarded")
        - compat tweaks for Storage debug logging

0.06999_03 2006-06-26 21:04:44
        - various documentation improvements
        - fixes to pass test suite on Windows
        - rewrote and cleaned up SQL::Translator tests
        - changed relationship helpers to only call ensure_class_loaded when the
          join condition is inferred 
        - rewrote many_to_many implementation, now provides helpers for adding
          and deleting objects without dealing with the link table
        - reworked InflateColumn implementation to lazily deflate where
          possible; now handles passing an inflated object to new()
        - changed join merging to not create a rel_2 alias when adding a join
          that already exists in a parent resultset
        - Storage::DBI::deployment_statements now calls ensure_connected
          if it isn't passed a type 
        - fixed Componentized::ensure_class_loaded
        - InflateColumn::DateTime supports date as well as datetime
        - split Storage::DBI::MSSQL into MSSQL and Sybase::MSSQL
        - fixed wrong debugging hook call in Storage::DBI 
        - set connect_info properly before setting any ->sql_maker things 

0.06999_02 2006-06-09 23:58:33
        - Fixed up POD::Coverage tests, filled in some POD holes
        - Added a warning for incorrect component order in load_components
        - Fixed resultset bugs to do with related searches
        - added code and tests for Componentized::ensure_class_found and
          load_optional_class
        - NoBindVars + Sybase + MSSQL stuff
        - only rebless S::DBI if it is still S::DBI and not a subclass
        - Added `use' statement for DBD::Pg in Storage::DBI::Pg
        - stopped test relying on order of unordered search
        - bugfix for join-types in nested joins using the from attribute
        - obscure prefetch problem fixed
        - tightened up deep search_related
        - Fixed 'DBIx/Class/DB.pm did not return a true value' error
        - Revert change to test for deprecated find usage and swallow warnings
        - Slight wording change to new_related() POD
        - new specific test for connect_info coderefs
        - POD clarification and content bugfixing + a few code formatting fixes
        - POD::Coverage additions
        - fixed debugfh
        - Fix column_info stomping

0.06999_01 2006-05-28 17:19:30
        - add automatic naming of unique constraints
        - marked DB.pm as deprecated and noted it will be removed by 1.0
        - add ResultSetColumn
        - refactor ResultSet code to resolve attrs as late as possible
        - merge prefetch attrs into join attrs
        - add +select and +as attributes to ResultSet
        - added InflateColumn::DateTime component
        - refactor debugging to allow for profiling using Storage::Statistics
        - removed Data::UUID from deps, made other optionals required
        - modified SQLT parser to skip dupe table names
        - added remove_column(s) to ResultSource/ResultSourceProxy
        - added add_column alias to ResultSourceProxy
        - added source_name to ResultSource
        - load_classes now uses source_name and sets it if necessary
        - add update_or_create_related to Relationship::Base
        - add find_or_new to ResultSet/ResultSetProxy and find_or_new_related
          to Relationship::Base
        - add accessors for unique constraint names and coulums to
          ResultSource/ResultSourceProxy
        - rework ResultSet::find() to search unique constraints
        - CDBICompat: modify retrieve to fix column casing when ColumnCase is
          loaded
        - CDBICompat: override find_or_create to fix column casing when
          ColumnCase is loaded
        - reorganized and simplified tests
        - added Ordered
        - added the ability to set on_connect_do and the various sql_maker
          options as part of Storage::DBI's connect_info.

0.06003 2006-05-19 15:37:30
        - make find_or_create_related check defined() instead of truth
        - don't unnecessarily fetch rels for cascade_update
        - don't set_columns explicitly in update_or_create; instead use
          update($hashref) so InflateColumn works
        - fix for has_many prefetch with 0 related rows
        - make limit error if rows => 0
        - added memory cycle tests and a long-needed weaken call

0.06002 2006-04-20 00:42:41
        - fix set_from_related to accept undef
        - fix to Dumper-induced hash iteration bug
        - fix to copy() with non-composed resultsource
        - fix to ->search without args to clone rs but maintain cache
        - grab $self->dbh once per function in Storage::DBI
        - nuke ResultSource caching of ->resultset for consistency reasons
        - fix for -and conditions when updating or deleting on a ResultSet

0.06001
        - Added fix for quoting with single table
        - Substantial fixes and improvements to deploy
        - slice now uses search directly
        - fixes for update() on resultset
        - bugfix to Cursor to avoid error during DESTROY
        - transaction DBI operations now in debug trace output

0.06000 2006-03-25 18:03:46
        - Lots of documentation improvements
        - Minor tweak to related_resultset to prevent it storing a searched rs
        - Fixup to columns_info_for when database returns type(size)
        - Made do_txn respect void context (on the off-chance somebody cares)
        - Fix exception text for nonexistent key in ResultSet::find()

0.05999_04 2006-03-18 19:20:49
        - Fix for delete on full-table resultsets
        - Removed caching on count() and added _count for pager()
        - ->connection does nothing if ->storage defined and no args
          (and hence ->connect acts like ->clone under the same conditions)
        - Storage::DBI throws better exception if no connect info
        - columns_info_for made more robust / informative
        - ithreads compat added, fork compat improved
        - weaken result_source in all resultsets
        - Make pg seq extractor less sensitive.

0.05999_03 2006-03-14 01:58:10
        - has_many prefetch fixes
        - deploy now adds drop statements before creates
        - deploy outputs debugging statements if DBIX_CLASS_STORAGE_DBI_DEBUG
            is set

0.05999_02 2006-03-10 13:31:37
        - remove test dep on YAML
        - additional speed tweaks for C3
        - allow scalarefs passed to order_by to go straight through to SQL
        - renamed insert_or_update to update_or_insert (with compat alias)
        - hidden lots of packages from the PAUSE Indexer

0.05999_01 2006-03-09 18:31:44
        - renamed cols attribute to columns (cols still supported)
        - added has_column_loaded to Row
        - Storage::DBI connect_info supports coderef returning dbh as 1st arg
        - load_components() doesn't prepend base when comp. prefixed with +
        - $schema->deploy
        - HAVING support
        - prefetch for has_many
        - cache attr for resultsets
        - PK::Auto::* no longer required since Storage::DBI::* handle auto-inc
        - minor tweak to tests for join edge case
        - added cascade_copy relationship attribute
          (sponsored by Airspace Software, http://www.airspace.co.uk/)
        - clean up set_from_related
        - made copy() automatically null out auto-inc columns
        - added txn_do() method to Schema, which allows a coderef to be
          executed atomically

0.05007 2006-02-24 00:59:00
        - tweak to Componentised for Class::C3 0.11
        - fixes for auto-inc under MSSQL

0.05006 2006-02-17 15:32:40
        - storage fix for fork() and workaround for Apache::DBI
        - made update(\%hash) work on row as well as rs
        - another fix for count with scalar group_by
        - remove dependency on Module::Find in 40resultsetmanager.t (RT #17598)

0.05005 2006-02-13 21:24:51
        - remove build dependency on version.pm

0.05004 2006-02-13 20:59:00
        - allow specification of related columns via cols attr when primary
          keys of the related table are not fetched
        - fix count for group_by as scalar
        - add horrific fix to make Oracle's retarded limit syntax work
        - remove Carp require
        - changed UUIDColumns to use new UUIDMaker classes for uuid creation
        using whatever module may be available

0.05003 2006-02-08 17:50:20
        - add component_class accessors and use them for *_class
        - small fixes to Serialize and ResultSetManager
        - rollback on disconnect, and disconnect on DESTROY

0.05002 2006-02-06 12:12:03
        - Added recommends for Class::Inspector
        - Added skip_all to t/40resultsetmanager.t if no Class::Inspector available

0.05001 2006-02-05 15:28:10
        - debug output now prints NULL for undef params
        - multi-step prefetch along the same rel (e.g. for trees) now works
        - added multi-join (join => [ 'foo', 'foo' ]), aliases second to foo_2
        - hack PK::Auto::Pg for "table" names referencing a schema
        - find() with attributes works
        - added experimental Serialize and ResultSetManager components
        - added code attribute recording to DBIx::Class
        - fix to find() for complex resultsets
        - added of $storage->debugcb(sub { ... })
        - added $source->resultset_attributes accessor
        - added include_columns rs attr

0.05000 2006-02-01 16:48:30
        - assorted doc fixes
        - remove ObjectCache, not yet working in 0.05
        - let many_to_many rels have attrs
        - fix ID method in PK.pm to be saner for new internals
        - fix t/30dbicplain.t to use ::Schema instead of
          Catalyst::Model::DBIC::Plain

0.04999_06 2006-01-28 21:20:32
        - fix Storage/DBI (tried to load deprecated ::Exception component)

0.04999_05 2006-01-28 20:13:52
        - count will now work for grouped resultsets
        - added accessor => option to column_info to specify accessor name
        - added $schema->populate to load test data (similar to AR fixtures)
        - removed cdbi-t dependencies, only run tests if installed
        - Removed DBIx::Class::Exception
        - unified throw_exception stuff, using Carp::Clan
        - report query when sth generation fails.
        - multi-step prefetch!
        - inheritance fixes
        - test tweaks

0.04999_04 2006-01-24 21:48:21
        - more documentation improvements
        - add columns_info_for for vendor-specific column info (Zbigniew Lukasiak)
        - add SQL::Translator::Producer for DBIx::Class table classes (Jess Robinson)
        - add unique constraint declaration (Daniel Westermann-Clark)
        - add new update_or_create method (Daniel Westermann-Clark)
        - rename ResultSetInstance class to ResultSetProxy, ResultSourceInstance
          to ResultSourceProxy, and TableInstance to ResultSourceProxy::Table
        - minor fixes to UUIDColumns
        - add debugfh method and ENV magic for tracing SQL (Nigel Metheringham)

0.04999_03 2006-01-20 06:05:27
        - imported Jess Robinson's SQL::Translator::Parser::DBIx::Class
        - lots of internals cleanup to eliminate result_source_instance requirement
        - added register_column and register_relationship class APIs
        - made Storage::DBI use prepare_cached safely (thanks to Tim Bunce)
        - many documentation improvements (thanks guys!)
        - added ->connection, ->connect, ->register_source and ->clone schema methods
        - Use croak instead of die for user errors.

0.04999_02 2006-01-14 07:17:35
        - Schema is now self-contained; no requirement for co-operation
        - add_relationship, relationships, relationship_info, has_relationship
        - relationship handling on ResultSource
        - all table handling now in Table.pm / ResultSource.pm
        - added GROUP BY and DISTINCT support
        - hacked around SQL::Abstract::Limit some more in DBIC::SQL::Abstract
          (this may have fixed complex quoting)
        - moved inflation to inflate_result in Row.pm
        - added $rs->search_related
        - split compose_namespace out of compose_connection in Schema
        - ResultSet now handles find
        - various *_related methods are now ->search_related->*
        - added new_result to ResultSet

0.04999_01 2005-12-27 03:33:42
        - search and related methods moved to ResultSet
        - select and as added to ResultSet attrs
        - added DBIx::Class::Table and TableInstance for table-per-class
        - added DBIx::Class::ResultSetInstance which handles proxying
          search etc. as a superclass of DBIx::Class::DB
        - assorted test and code cleanup work

0.04001 2005-12-13 22:00:00
        - Fix so set_inflated_column calls set_column
        - Syntax errors in relationship classes are now reported
        - Better error detection in set_primary_key and columns methods
        - Documentation improvements
        - Better transaction support with txn_* methods
        - belongs_to now works when $cond is a string
        - PK::Auto::Pg updated, only tries primary keys instead of all cols

0.04 2005-11-26
        - Moved get_simple and set_simple into AccessorGroup
        - Made 'new' die if given invalid columns
        - Added has_column and column_info to Table.pm
        - Refactored away from direct use of _columns and _primaries
        - Switched from NEXT to Class::C3

0.03004
        - Added an || '' to the CDBICompat stringify to avoid null warnings
        - Updated name section for manual pods
0.03003 2005-11-03 17:00:00
        - POD fixes.
        - Changed use to require in Relationship/Base to avoid import.

0.03002 2005-10-20 22:35:00
        - Minor bugfix to new (Row.pm)
        - Schema doesn't die if it can't load a class (Schema.pm)
        - New UUID columns plugin (UUIDColumns.pm)
        - Documentation improvements.

0.03001 2005-09-23 14:00:00
        - Fixes to relationship helpers
        - IMPORTANT: prefetch/schema combination bug fix

0.03    2005-09-19 19:35:00
        - Paging support
        - Join support on search
        - Prefetch support on search

0.02    2005-08-12 18:00:00
        - Test fixes.
        - Performance improvements.
        - Oracle primary key support.
        - MS-SQL primary key support.
        - SQL::Abstract::Limit integration for database-agnostic limiting.

0.01    2005-08-08 17:10:00
        - initial release<|MERGE_RESOLUTION|>--- conflicted
+++ resolved
@@ -1,6 +1,5 @@
 Revision history for DBIx::Class
 
-<<<<<<< HEAD
         - added DBIx::Class::Schema::load_namespaces, alternative to
           load_classes
         - added source_info method for source-level metadata (kinda like
@@ -15,14 +14,10 @@
           You can make it work like before via
           __PACKAGE__->column_info_from_storage(1) for now
 
-0.07002
-=======
 0.07002 2006-09-14 21:17:32
         - fix quote tests for recent versions of SQLite
         - added reference implementation of Manual::Example
         - backported column_info_from_storage accessor from -current, but
-          defaults true instead of false in 0.07xxx
->>>>>>> 54c30987
         - fixed inflate_datetime.t tests/stringify under older Test::More
         - minor fixes for many-to-many relationship helpers
         - cleared up Relationship docs, and fixed some typos
