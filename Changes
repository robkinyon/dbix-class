--- conflicted
+++ resolved
@@ -20,15 +20,12 @@
           ColumnCase is loaded
 
 0.06003
-<<<<<<< HEAD
-=======
         - make find_or_create_related check defined() instead of truth
         - don't unnecessarily fetch rels for cascade_update
         - don't set_columns explicitly in update_or_create; instead use
           update($hashref) so InflateColumn works
         - fix for has_many prefetch with 0 related rows
         - make limit error if rows => 0
->>>>>>> 8a2fdfe8
         - added memory cycle tests and a long-needed weaken call
 
 0.06002 2006-04-20 00:42:41
