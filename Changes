Revision history for DBIx::Class

<<<<<<< HEAD
        - modified SQLT parser to skip dupe table names
        - added remove_column(s) to ResultSource/ResultSourceProxy
        - added add_column alias to ResultSourceProxy
        - added source_name to ResultSource
        - load_classes now uses source_name and sets it if necessary
        - add update_or_create_related to Relationship::Base
        - add find_or_new to ResultSet/ResultSetProxy and find_or_new_related
          to Relationship::Base
        - add accessors for unique constraint names and coulums to
          ResultSource/ResultSourceProxy
        - rework ResultSet::find() to search unique constraints
        - CDBICompat: modify retrieve to fix column casing when ColumnCase is
          loaded
        - CDBICompat: override find_or_create to fix column casing when
          ColumnCase is loaded
=======
0.06003
        - added memory cycle tests and a long-needed weaken call
>>>>>>> 781102cd

0.06002 2006-04-20 00:42:41
        - fix set_from_related to accept undef
        - fix to Dumper-induced hash iteration bug
        - fix to copy() with non-composed resultsource
        - fix to ->search without args to clone rs but maintain cache
        - grab $self->dbh once per function in Storage::DBI
        - nuke ResultSource caching of ->resultset for consistency reasons
        - fix for -and conditions when updating or deleting on a ResultSet

0.06001 2006-04-08 21:48:43
        - minor fix to update in case of undefined rels
        - fixes for cascade delete
        - substantial improvements and fixes to deploy
        - Added fix for quoting with single table
        - Substantial fixes and improvements to deploy
        - slice now uses search directly
        - fixes for update() on resultset
        - bugfix to Cursor to avoid error during DESTROY
        - transaction DBI operations now in debug trace output

0.06000 2006-03-25 18:03:46
        - Lots of documentation improvements
        - Minor tweak to related_resultset to prevent it storing a searched rs
        - Fixup to columns_info_for when database returns type(size)
        - Made do_txn respect void context (on the off-chance somebody cares)
        - Fix exception text for nonexistent key in ResultSet::find()

0.05999_04 2006-03-18 19:20:49
        - Fix for delete on full-table resultsets
        - Removed caching on count() and added _count for pager()
        - ->connection does nothing if ->storage defined and no args
          (and hence ->connect acts like ->clone under the same conditions)
        - Storage::DBI throws better exception if no connect info
        - columns_info_for made more robust / informative
        - ithreads compat added, fork compat improved
        - weaken result_source in all resultsets
	- Make pg seq extractor less sensitive.

0.05999_03 2006-03-14 01:58:10
        - has_many prefetch fixes
        - deploy now adds drop statements before creates
        - deploy outputs debugging statements if DBIX_CLASS_STORAGE_DBI_DEBUG
            is set

0.05999_02 2006-03-10 13:31:37
        - remove test dep on YAML
        - additional speed tweaks for C3
        - allow scalarefs passed to order_by to go straight through to SQL
        - renamed insert_or_update to update_or_insert (with compat alias)
        - hidden lots of packages from the PAUSE Indexer

0.05999_01 2006-03-09 18:31:44
        - renamed cols attribute to columns (cols still supported)
        - added has_column_loaded to Row
        - Storage::DBI connect_info supports coderef returning dbh as 1st arg
        - load_components() doesn't prepend base when comp. prefixed with +
        - $schema->deploy
        - HAVING support
        - prefetch for has_many
        - cache attr for resultsets
        - PK::Auto::* no longer required since Storage::DBI::* handle auto-inc
        - minor tweak to tests for join edge case
        - added cascade_copy relationship attribute
          (sponsored by Airspace Software, http://www.airspace.co.uk/)
        - clean up set_from_related
        - made copy() automatically null out auto-inc columns
        - added txn_do() method to Schema, which allows a coderef to be
          executed atomically

0.05007 2006-02-24 00:59:00
        - tweak to Componentised for Class::C3 0.11
        - fixes for auto-inc under MSSQL

0.05006 2006-02-17 15:32:40
        - storage fix for fork() and workaround for Apache::DBI
        - made update(\%hash) work on row as well as rs
        - another fix for count with scalar group_by
        - remove dependency on Module::Find in 40resultsetmanager.t (RT #17598)

0.05005 2006-02-13 21:24:51
        - remove build dependency on version.pm

0.05004 2006-02-13 20:59:00
        - allow specification of related columns via cols attr when primary
          keys of the related table are not fetched
        - fix count for group_by as scalar
        - add horrific fix to make Oracle's retarded limit syntax work
        - remove Carp require
        - changed UUIDColumns to use new UUIDMaker classes for uuid creation
        using whatever module may be available

0.05003 2006-02-08 17:50:20
        - add component_class accessors and use them for *_class
        - small fixes to Serialize and ResultSetManager
        - rollback on disconnect, and disconnect on DESTROY

0.05002 2006-02-06 12:12:03
        - Added recommends for Class::Inspector
        - Added skip_all to t/40resultsetmanager.t if no Class::Inspector available

0.05001 2006-02-05 15:28:10
        - debug output now prints NULL for undef params
        - multi-step prefetch along the same rel (e.g. for trees) now works
        - added multi-join (join => [ 'foo', 'foo' ]), aliases second to foo_2
        - hack PK::Auto::Pg for "table" names referencing a schema
        - find() with attributes works
        - added experimental Serialize and ResultSetManager components
        - added code attribute recording to DBIx::Class
        - fix to find() for complex resultsets
        - added of $storage->debugcb(sub { ... })
        - added $source->resultset_attributes accessor
        - added include_columns rs attr

0.05000 2006-02-01 16:48:30
        - assorted doc fixes
        - remove ObjectCache, not yet working in 0.05
        - let many_to_many rels have attrs
        - fix ID method in PK.pm to be saner for new internals
        - fix t/30dbicplain.t to use ::Schema instead of
          Catalyst::Model::DBIC::Plain

0.04999_06 2006-01-28 21:20:32
        - fix Storage/DBI (tried to load deprecated ::Exception component)

0.04999_05 2006-01-28 20:13:52
        - count will now work for grouped resultsets
        - added accessor => option to column_info to specify accessor name
        - added $schema->populate to load test data (similar to AR fixtures)
        - removed cdbi-t dependencies, only run tests if installed
        - Removed DBIx::Class::Exception
        - unified throw_exception stuff, using Carp::Clan
        - report query when sth generation fails.
        - multi-step prefetch!
        - inheritance fixes
        - test tweaks

0.04999_04 2006-01-24 21:48:21
        - more documentation improvements
        - add columns_info_for for vendor-specific column info (Zbigniew Lukasiak)
        - add SQL::Translator::Producer for DBIx::Class table classes (Jess Robinson)
        - add unique constraint declaration (Daniel Westermann-Clark)
        - add new update_or_create method (Daniel Westermann-Clark)
        - rename ResultSetInstance class to ResultSetProxy, ResultSourceInstance
          to ResultSourceProxy, and TableInstance to ResultSourceProxy::Table
        - minor fixes to UUIDColumns
        - add debugfh method and ENV magic for tracing SQL (Nigel Metheringham)

0.04999_03 2006-01-20 06:05:27
        - imported Jess Robinson's SQL::Translator::Parser::DBIx::Class
        - lots of internals cleanup to eliminate result_source_instance requirement
        - added register_column and register_relationship class APIs
        - made Storage::DBI use prepare_cached safely (thanks to Tim Bunce)
        - many documentation improvements (thanks guys!)
        - added ->connection, ->connect, ->register_source and ->clone schema methods
        - Use croak instead of die for user errors.

0.04999_02 2006-01-14 07:17:35
        - Schema is now self-contained; no requirement for co-operation
        - add_relationship, relationships, relationship_info, has_relationship
        - relationship handling on ResultSource
        - all table handling now in Table.pm / ResultSource.pm
        - added GROUP BY and DISTINCT support
        - hacked around SQL::Abstract::Limit some more in DBIC::SQL::Abstract
          (this may have fixed complex quoting)
        - moved inflation to inflate_result in Row.pm
        - added $rs->search_related
        - split compose_namespace out of compose_connection in Schema
        - ResultSet now handles find
        - various *_related methods are now ->search_related->*
        - added new_result to ResultSet

0.04999_01 2005-12-27 03:33:42
        - search and related methods moved to ResultSet
        - select and as added to ResultSet attrs
        - added DBIx::Class::Table and TableInstance for table-per-class
        - added DBIx::Class::ResultSetInstance which handles proxying
          search etc. as a superclass of DBIx::Class::DB
        - assorted test and code cleanup work

0.04001 2005-12-13 22:00:00
        - Fix so set_inflated_column calls set_column
        - Syntax errors in relationship classes are now reported
        - Better error detection in set_primary_key and columns methods
        - Documentation improvements
        - Better transaction support with txn_* methods
        - belongs_to now works when $cond is a string
        - PK::Auto::Pg updated, only tries primary keys instead of all cols

0.04 2005-11-26
        - Moved get_simple and set_simple into AccessorGroup
        - Made 'new' die if given invalid columns
        - Added has_column and column_info to Table.pm
        - Refactored away from direct use of _columns and _primaries
        - Switched from NEXT to Class::C3

0.03004
        - Added an || '' to the CDBICompat stringify to avoid null warnings
        - Updated name section for manual pods
0.03003 2005-11-03 17:00:00
        - POD fixes.
        - Changed use to require in Relationship/Base to avoid import.

0.03002 2005-10-20 22:35:00
        - Minor bugfix to new (Row.pm)
        - Schema doesn't die if it can't load a class (Schema.pm)
        - New UUID columns plugin (UUIDColumns.pm)
        - Documentation improvements.

0.03001 2005-09-23 14:00:00
        - Fixes to relationship helpers
        - IMPORTANT: prefetch/schema combination bug fix

0.03    2005-09-19 19:35:00
        - Paging support
        - Join support on search
        - Prefetch support on search

0.02    2005-08-12 18:00:00
        - Test fixes.
        - Performance improvements.
        - Oracle primary key support.
        - MS-SQL primary key support.
        - SQL::Abstract::Limit integration for database-agnostic limiting.

0.01    2005-08-08 17:10:00
        - initial release<|MERGE_RESOLUTION|>--- conflicted
+++ resolved
@@ -1,6 +1,5 @@
 Revision history for DBIx::Class
 
-<<<<<<< HEAD
         - modified SQLT parser to skip dupe table names
         - added remove_column(s) to ResultSource/ResultSourceProxy
         - added add_column alias to ResultSourceProxy
@@ -16,10 +15,9 @@
           loaded
         - CDBICompat: override find_or_create to fix column casing when
           ColumnCase is loaded
-=======
+
 0.06003
         - added memory cycle tests and a long-needed weaken call
->>>>>>> 781102cd
 
 0.06002 2006-04-20 00:42:41
         - fix set_from_related to accept undef
