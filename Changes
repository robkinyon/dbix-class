--- conflicted
+++ resolved
@@ -1,18 +1,14 @@
 Revision history for DBIx::Class
 
     * Fixes
-<<<<<<< HEAD
         - Make sure Oracle identifier shortener applies to auto-generated
           column names, so we stay within the 30-char limit
-=======
         - Fix a Storage/$dbh leak introduced by th migration to
           Try::Tiny (this is *not* a Try::Tiny bug)
 
     * Misc
         - Test suite default on-disk database now checks for Win32
           fail-conditions even when running on other OSes
-
->>>>>>> ddfd085d
 
 0.08122 2010-05-03 17:41 (UTC)
     * New Features
