use strict;
use warnings;

use Test::More;
use Test::Exception;
use lib qw(t/lib);
use DBICTest;

<<<<<<< HEAD
plan tests => 9;
=======
plan tests => 12;
>>>>>>> bd7ca9e8

my $schema = DBICTest->init_schema();

# Test various new() invocations - this is all about backcompat, making 
# sure that insert() still works as expected by legacy code.
#
# What we essentially do is multi-instantiate objects, making sure nothing
# gets inserted. Then we add some more objects to the mix either via
# new_related() or by setting an accessor directly (or both) - again
# expecting no inserts. Then after calling insert() on the starter object
# we expect everything supplied to new() to get inserted, as well as any
# relations whose PK's are necessary to complete the objects supplied
# to new(). All other objects should be insert()able afterwards too.


{
    my $new_artist = $schema->resultset("Artist")->new_result({ 'name' => 'Depeche Mode' });
    my $new_related_cd = $new_artist->new_related('cds', { 'title' => 'Leave in Silence', 'year' => 1982});
    eval {
        $new_artist->insert;
        $new_related_cd->insert;
    };
    is ($@, '', 'Staged insertion successful');
    ok($new_artist->in_storage, 'artist inserted');
    ok($new_related_cd->in_storage, 'new_related_cd inserted');
}

{
    my $new_artist = $schema->resultset("Artist")->new_result({ 'name' => 'Depeche Mode' });
<<<<<<< HEAD
    my $new_related_cd = $new_artist->new_related('cds', { 'title' => 'Leave in Silence', 'year' => 1982});
=======
    my $new_related_cd = $new_artist->new_related('cds', { 'title' => 'Leave Slightly Noisily', 'year' => 1982});
    eval {
        $new_related_cd->insert;
    };
    is ($@, '', 'CD insertion survives by finding artist');
    ok($new_artist->in_storage, 'artist inserted');
    ok($new_related_cd->in_storage, 'new_related_cd inserted');
}

{
    my $new_artist = $schema->resultset("Artist")->new_result({ 'name' => 'Depeche Mode 2: Insertion Boogaloo' });
    my $new_related_cd = $new_artist->new_related('cds', { 'title' => 'Leave Loudly While Singing Off Key', 'year' => 1982});
>>>>>>> bd7ca9e8
    eval {
        $new_related_cd->insert;
    };
    is ($@, '', 'CD insertion survives by inserting artist');
    ok($new_artist->in_storage, 'artist inserted');
    ok($new_related_cd->in_storage, 'new_related_cd inserted');
}

{
    my $new_cd = $schema->resultset("CD")->new_result({});
    my $new_related_artist = $new_cd->new_related('artist', { 'name' => 'Marillion',});
    lives_ok (
        sub {
            $new_related_artist->insert;
            $new_cd->title( 'Misplaced Childhood' );
            $new_cd->year ( 1985 );
            $new_cd->artist( $new_related_artist );  # For exact backward compatibility
            $new_cd->insert;
        },
        'Reversed staged insertion successful'
    );
    ok($new_related_artist->in_storage, 'related artist inserted');
    ok($new_cd->in_storage, 'cd inserted');
}<|MERGE_RESOLUTION|>--- conflicted
+++ resolved
@@ -6,11 +6,7 @@
 use lib qw(t/lib);
 use DBICTest;
 
-<<<<<<< HEAD
-plan tests => 9;
-=======
 plan tests => 12;
->>>>>>> bd7ca9e8
 
 my $schema = DBICTest->init_schema();
 
@@ -40,9 +36,6 @@
 
 {
     my $new_artist = $schema->resultset("Artist")->new_result({ 'name' => 'Depeche Mode' });
-<<<<<<< HEAD
-    my $new_related_cd = $new_artist->new_related('cds', { 'title' => 'Leave in Silence', 'year' => 1982});
-=======
     my $new_related_cd = $new_artist->new_related('cds', { 'title' => 'Leave Slightly Noisily', 'year' => 1982});
     eval {
         $new_related_cd->insert;
@@ -55,7 +48,6 @@
 {
     my $new_artist = $schema->resultset("Artist")->new_result({ 'name' => 'Depeche Mode 2: Insertion Boogaloo' });
     my $new_related_cd = $new_artist->new_related('cds', { 'title' => 'Leave Loudly While Singing Off Key', 'year' => 1982});
->>>>>>> bd7ca9e8
     eval {
         $new_related_cd->insert;
     };
