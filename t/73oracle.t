--- conflicted
+++ resolved
@@ -40,11 +40,7 @@
   ' as well as following sequences: \'pkid1_seq\', \'pkid2_seq\' and \'nonpkid_seq\''
   unless ($dsn && $user && $pass);
 
-<<<<<<< HEAD
-plan tests => 32;
-=======
-plan tests => 26;
->>>>>>> 466dc7af
+plan tests => 34;
 
 DBICTest::Schema->load_classes('ArtistFQN');
 my $schema = DBICTest::Schema->connect($dsn, $user, $pass);
