--- conflicted
+++ resolved
@@ -4,11 +4,7 @@
 plan tests => 12;
 
 # first page
-<<<<<<< HEAD
-my $it = DBICTest->class("CD")->search(
-=======
 my $it = $schema->resultset("CD")->search(
->>>>>>> 3b7992e1
     {},
     { order_by => 'title',
       rows => 3,
@@ -29,11 +25,7 @@
 is( $it->next, undef, "next past end of page ok" );
 
 # second page, testing with array
-<<<<<<< HEAD
-my @page2 = DBICTest->class("CD")->search( 
-=======
 my @page2 = $schema->resultset("CD")->search( 
->>>>>>> 3b7992e1
     {},
     { order_by => 'title',
       rows => 3,
@@ -43,11 +35,7 @@
 is( $page2[0]->title, "Generic Manufactured Singles", "second page first title ok" );
 
 # page a standard resultset
-<<<<<<< HEAD
-$it = DBICTest->class("CD")->search(
-=======
 $it = $schema->resultset("CD")->search(
->>>>>>> 3b7992e1
   {},
   { order_by => 'title',
     rows => 3 }
@@ -59,11 +47,7 @@
 is( $page->next->title, "Generic Manufactured Singles", "second page of standard resultset ok" );
 
 # test software-based limit paging
-<<<<<<< HEAD
-$it = DBICTest->class("CD")->search(
-=======
 $it = $schema->resultset("CD")->search(
->>>>>>> 3b7992e1
   {},
   { order_by => 'title',
     rows => 3,
