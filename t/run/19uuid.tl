sub run_tests {
my $schema = shift;

eval 'use Data::UUID ; 1'
  or plan skip_all, 'Install Data::UUID run this test';

plan tests => 1;
DBICTest::Schema::Artist->load_components('UUIDColumns');
DBICTest::Schema::Artist->uuid_columns('name');
Class::C3->reinitialize();

<<<<<<< HEAD
my $artist = DBICTest->class("Artist")->create( { artistid => 100 } );
=======
my $artist = $schema->resultset("Artist")->create( { artistid => 100 } );
>>>>>>> 3b7992e1
like $artist->name, qr/[\w-]{36}/, 'got something like uuid';

}

1;<|MERGE_RESOLUTION|>--- conflicted
+++ resolved
@@ -9,11 +9,7 @@
 DBICTest::Schema::Artist->uuid_columns('name');
 Class::C3->reinitialize();
 
-<<<<<<< HEAD
-my $artist = DBICTest->class("Artist")->create( { artistid => 100 } );
-=======
 my $artist = $schema->resultset("Artist")->create( { artistid => 100 } );
->>>>>>> 3b7992e1
 like $artist->name, qr/[\w-]{36}/, 'got something like uuid';
 
 }
