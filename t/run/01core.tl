sub run_tests {
my $schema = shift;

<<<<<<< HEAD
plan tests => 33; 

my @art = DBICTest->class("Artist")->search({ }, { order_by => 'name DESC'});
=======
plan tests => 36; 

my @art = $schema->resultset("Artist")->search({ }, { order_by => 'name DESC'});
>>>>>>> 3b7992e1

cmp_ok(@art, '==', 3, "Three artists returned");

my $art = $art[0];

is($art->name, 'We Are Goth', "Correct order too");

$art->name('We Are In Rehab');

is($art->name, 'We Are In Rehab', "Accessor update ok");

is($art->get_column("name"), 'We Are In Rehab', 'And via get_column');

ok($art->update, 'Update run');

<<<<<<< HEAD
@art = DBICTest->class("Artist")->search({ name => 'We Are In Rehab' });
=======
@art = $schema->resultset("Artist")->search({ name => 'We Are In Rehab' });
>>>>>>> 3b7992e1

cmp_ok(@art, '==', 1, "Changed artist returned by search");

cmp_ok($art[0]->artistid, '==', 3,'Correct artist too');

$art->delete;

<<<<<<< HEAD
@art = DBICTest->class("Artist")->search({ });
=======
@art = $schema->resultset("Artist")->search({ });
>>>>>>> 3b7992e1

cmp_ok(@art, '==', 2, 'And then there were two');

ok(!$art->in_storage, "It knows it's dead");

eval { $art->delete; };

ok($@, "Can't delete twice: $@");

is($art->name, 'We Are In Rehab', 'But the object is still live');

$art->insert;

ok($art->in_storage, "Re-created");

<<<<<<< HEAD
@art = DBICTest->class("Artist")->search({ });

cmp_ok(@art, '==', 3, 'And now there are three again');

my $new = DBICTest->class("Artist")->create({ artistid => 4 });

cmp_ok($new->artistid, '==', 4, 'Create produced record ok');

@art = DBICTest->class("Artist")->search({ });
=======
@art = $schema->resultset("Artist")->search({ });

cmp_ok(@art, '==', 3, 'And now there are three again');

my $new = $schema->resultset("Artist")->create({ artistid => 4 });

cmp_ok($new->artistid, '==', 4, 'Create produced record ok');

@art = $schema->resultset("Artist")->search({ });
>>>>>>> 3b7992e1

cmp_ok(@art, '==', 4, "Oh my god! There's four of them!");

$new->set_column('name' => 'Man With A Fork');

is($new->name, 'Man With A Fork', 'set_column ok');

$new->discard_changes;

ok(!defined $new->name, 'Discard ok');

$new->name('Man With A Spoon');

$new->update;

<<<<<<< HEAD
$new_again = DBICTest->class("Artist")->find(4);
=======
$new_again = $schema->resultset("Artist")->find(4);
>>>>>>> 3b7992e1

is($new_again->name, 'Man With A Spoon', 'Retrieved correctly');

is($new_again->ID, 'DBICTest::Artist|artistid=4', 'unique object id generated correctly');

<<<<<<< HEAD
is(DBICTest->class("Artist")->count, 4, 'count ok');

my $cd = DBICTest->class("CD")->find(1);
=======
is($schema->resultset("Artist")->count, 4, 'count ok');

my $cd = $schema->resultset("CD")->find(1);
>>>>>>> 3b7992e1
my %cols = $cd->get_columns;

cmp_ok(keys %cols, '==', 4, 'get_columns number of columns ok');

is($cols{title}, 'Spoonful of bees', 'get_columns values ok');

%cols = ( title => 'Forkful of bees', year => 2005);
$cd->set_columns(\%cols);

is($cd->title, 'Forkful of bees', 'set_columns ok');

is($cd->year, 2005, 'set_columns ok');

$cd->discard_changes;

<<<<<<< HEAD
$cd = DBICTest->class("CD")->search({ title => 'Spoonful of bees' }, { cols => ['title'] })->next;
is($cd->title, 'Spoonful of bees', 'subset of columns returned correctly');

# insert_or_update
$new = DBICTest->class("Track")->new( {
=======
# check whether ResultSource->columns returns columns in order originally supplied
my @cd = $schema->source("CD")->columns;

is_deeply( \@cd, [qw/cdid artist title year/], 'column order');

$cd = $schema->resultset("CD")->search({ title => 'Spoonful of bees' }, { cols => ['title'] })->next;
is($cd->title, 'Spoonful of bees', 'subset of columns returned correctly');

# insert_or_update
$new = $schema->resultset("Track")->new( {
>>>>>>> 3b7992e1
  trackid => 100,
  cd => 1,
  position => 1,
  title => 'Insert or Update',
} );
$new->insert_or_update;
ok($new->in_storage, 'insert_or_update insert ok');

# test in update mode
$new->position(5);
$new->insert_or_update;
<<<<<<< HEAD
is( DBICTest->class("Track")->find(100)->position, 5, 'insert_or_update update ok');

eval { DBICTest->class("Track")->load_components('DoesNotExist'); };

ok $@, $@;

is(DBICTest->class("Artist")->field_name_for->{name}, 'artist name', 'mk_classdata usage ok');

my $search = [ { 'tags.tag' => 'Cheesy' }, { 'tags.tag' => 'Blue' } ];

my $or_rs = DBICTest->class("CD")->search($search, { join => 'tags',
=======
is( $schema->resultset("Track")->find(100)->position, 5, 'insert_or_update update ok');

eval { $schema->class("Track")->load_components('DoesNotExist'); };

ok $@, $@;

is($schema->class("Artist")->field_name_for->{name}, 'artist name', 'mk_classdata usage ok');

my $search = [ { 'tags.tag' => 'Cheesy' }, { 'tags.tag' => 'Blue' } ];

my $or_rs = $schema->resultset("CD")->search($search, { join => 'tags',
>>>>>>> 3b7992e1
                                                  order_by => 'cdid' });

cmp_ok($or_rs->count, '==', 5, 'Search with OR ok');

<<<<<<< HEAD
my $distinct_rs = DBICTest->class("CD")->search($search, { join => 'tags', distinct => 1 });

cmp_ok($distinct_rs->all, '==', 4, 'DISTINCT search with OR ok');

my $tag_rs = DBICTest->class('Tag')->search(
=======
my $distinct_rs = $schema->resultset("CD")->search($search, { join => 'tags', distinct => 1 });

cmp_ok($distinct_rs->all, '==', 4, 'DISTINCT search with OR ok');

my $tag_rs = $schema->resultset('Tag')->search(
>>>>>>> 3b7992e1
               [ { 'me.tag' => 'Cheesy' }, { 'me.tag' => 'Blue' } ]);

my $rel_rs = $tag_rs->search_related('cd');

cmp_ok($rel_rs->count, '==', 5, 'Related search ok');

cmp_ok($or_rs->next->cdid, '==', $rel_rs->next->cdid, 'Related object ok');
<<<<<<< HEAD
=======


ok($schema->storage(), 'Storage available');
>>>>>>> 3b7992e1

my $typeinfo = $schema->source("Artist")->column_info('artistid');
is($typeinfo->{data_type}, 'INTEGER', 'column_info ok');
}

1;<|MERGE_RESOLUTION|>--- conflicted
+++ resolved
@@ -1,15 +1,9 @@
 sub run_tests {
 my $schema = shift;
 
-<<<<<<< HEAD
-plan tests => 33; 
-
-my @art = DBICTest->class("Artist")->search({ }, { order_by => 'name DESC'});
-=======
 plan tests => 36; 
 
 my @art = $schema->resultset("Artist")->search({ }, { order_by => 'name DESC'});
->>>>>>> 3b7992e1
 
 cmp_ok(@art, '==', 3, "Three artists returned");
 
@@ -25,11 +19,7 @@
 
 ok($art->update, 'Update run');
 
-<<<<<<< HEAD
-@art = DBICTest->class("Artist")->search({ name => 'We Are In Rehab' });
-=======
 @art = $schema->resultset("Artist")->search({ name => 'We Are In Rehab' });
->>>>>>> 3b7992e1
 
 cmp_ok(@art, '==', 1, "Changed artist returned by search");
 
@@ -37,11 +27,7 @@
 
 $art->delete;
 
-<<<<<<< HEAD
-@art = DBICTest->class("Artist")->search({ });
-=======
 @art = $schema->resultset("Artist")->search({ });
->>>>>>> 3b7992e1
 
 cmp_ok(@art, '==', 2, 'And then there were two');
 
@@ -57,17 +43,6 @@
 
 ok($art->in_storage, "Re-created");
 
-<<<<<<< HEAD
-@art = DBICTest->class("Artist")->search({ });
-
-cmp_ok(@art, '==', 3, 'And now there are three again');
-
-my $new = DBICTest->class("Artist")->create({ artistid => 4 });
-
-cmp_ok($new->artistid, '==', 4, 'Create produced record ok');
-
-@art = DBICTest->class("Artist")->search({ });
-=======
 @art = $schema->resultset("Artist")->search({ });
 
 cmp_ok(@art, '==', 3, 'And now there are three again');
@@ -77,7 +52,6 @@
 cmp_ok($new->artistid, '==', 4, 'Create produced record ok');
 
 @art = $schema->resultset("Artist")->search({ });
->>>>>>> 3b7992e1
 
 cmp_ok(@art, '==', 4, "Oh my god! There's four of them!");
 
@@ -93,25 +67,15 @@
 
 $new->update;
 
-<<<<<<< HEAD
-$new_again = DBICTest->class("Artist")->find(4);
-=======
 $new_again = $schema->resultset("Artist")->find(4);
->>>>>>> 3b7992e1
 
 is($new_again->name, 'Man With A Spoon', 'Retrieved correctly');
 
 is($new_again->ID, 'DBICTest::Artist|artistid=4', 'unique object id generated correctly');
 
-<<<<<<< HEAD
-is(DBICTest->class("Artist")->count, 4, 'count ok');
-
-my $cd = DBICTest->class("CD")->find(1);
-=======
 is($schema->resultset("Artist")->count, 4, 'count ok');
 
 my $cd = $schema->resultset("CD")->find(1);
->>>>>>> 3b7992e1
 my %cols = $cd->get_columns;
 
 cmp_ok(keys %cols, '==', 4, 'get_columns number of columns ok');
@@ -127,13 +91,6 @@
 
 $cd->discard_changes;
 
-<<<<<<< HEAD
-$cd = DBICTest->class("CD")->search({ title => 'Spoonful of bees' }, { cols => ['title'] })->next;
-is($cd->title, 'Spoonful of bees', 'subset of columns returned correctly');
-
-# insert_or_update
-$new = DBICTest->class("Track")->new( {
-=======
 # check whether ResultSource->columns returns columns in order originally supplied
 my @cd = $schema->source("CD")->columns;
 
@@ -144,7 +101,6 @@
 
 # insert_or_update
 $new = $schema->resultset("Track")->new( {
->>>>>>> 3b7992e1
   trackid => 100,
   cd => 1,
   position => 1,
@@ -156,19 +112,6 @@
 # test in update mode
 $new->position(5);
 $new->insert_or_update;
-<<<<<<< HEAD
-is( DBICTest->class("Track")->find(100)->position, 5, 'insert_or_update update ok');
-
-eval { DBICTest->class("Track")->load_components('DoesNotExist'); };
-
-ok $@, $@;
-
-is(DBICTest->class("Artist")->field_name_for->{name}, 'artist name', 'mk_classdata usage ok');
-
-my $search = [ { 'tags.tag' => 'Cheesy' }, { 'tags.tag' => 'Blue' } ];
-
-my $or_rs = DBICTest->class("CD")->search($search, { join => 'tags',
-=======
 is( $schema->resultset("Track")->find(100)->position, 5, 'insert_or_update update ok');
 
 eval { $schema->class("Track")->load_components('DoesNotExist'); };
@@ -180,24 +123,15 @@
 my $search = [ { 'tags.tag' => 'Cheesy' }, { 'tags.tag' => 'Blue' } ];
 
 my $or_rs = $schema->resultset("CD")->search($search, { join => 'tags',
->>>>>>> 3b7992e1
                                                   order_by => 'cdid' });
 
 cmp_ok($or_rs->count, '==', 5, 'Search with OR ok');
 
-<<<<<<< HEAD
-my $distinct_rs = DBICTest->class("CD")->search($search, { join => 'tags', distinct => 1 });
-
-cmp_ok($distinct_rs->all, '==', 4, 'DISTINCT search with OR ok');
-
-my $tag_rs = DBICTest->class('Tag')->search(
-=======
 my $distinct_rs = $schema->resultset("CD")->search($search, { join => 'tags', distinct => 1 });
 
 cmp_ok($distinct_rs->all, '==', 4, 'DISTINCT search with OR ok');
 
 my $tag_rs = $schema->resultset('Tag')->search(
->>>>>>> 3b7992e1
                [ { 'me.tag' => 'Cheesy' }, { 'me.tag' => 'Blue' } ]);
 
 my $rel_rs = $tag_rs->search_related('cd');
@@ -205,12 +139,9 @@
 cmp_ok($rel_rs->count, '==', 5, 'Related search ok');
 
 cmp_ok($or_rs->next->cdid, '==', $rel_rs->next->cdid, 'Related object ok');
-<<<<<<< HEAD
-=======
 
 
 ok($schema->storage(), 'Storage available');
->>>>>>> 3b7992e1
 
 my $typeinfo = $schema->source("Artist")->column_info('artistid');
 is($typeinfo->{data_type}, 'INTEGER', 'column_info ok');
