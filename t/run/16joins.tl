sub run_tests {
my $schema = shift;

use IO::File;

BEGIN {
    eval "use DBD::SQLite";
    plan $@
        ? ( skip_all => 'needs DBD::SQLite for testing' )
        : ( tests => 23 );
}

# test the abstract join => SQL generator
my $sa = new DBIC::SQL::Abstract;

my @j = (
    { child => 'person' },
    [ { father => 'person' }, { 'father.person_id' => 'child.father_id' }, ],
    [ { mother => 'person' }, { 'mother.person_id' => 'child.mother_id' } ],
);
my $match = 'person child JOIN person father ON ( father.person_id = '
          . 'child.father_id ) JOIN person mother ON ( mother.person_id '
          . '= child.mother_id )'
          ;
is( $sa->_recurse_from(@j), $match, 'join 1 ok' );

my @j2 = (
    { mother => 'person' },
    [   [   { child => 'person' },
            [   { father             => 'person' },
                { 'father.person_id' => 'child.father_id' }
            ]
        ],
        { 'mother.person_id' => 'child.mother_id' }
    ],
);
$match = 'person mother JOIN (person child JOIN person father ON ('
       . ' father.person_id = child.father_id )) ON ( mother.person_id = '
       . 'child.mother_id )'
       ;
is( $sa->_recurse_from(@j2), $match, 'join 2 ok' );

my @j3 = (
    { child => 'person' },
    [ { father => 'person', -join_type => 'inner' }, { 'father.person_id' => 'child.father_id' }, ],
    [ { mother => 'person', -join_type => 'inner'  }, { 'mother.person_id' => 'child.mother_id' } ],
);
$match = 'person child INNER JOIN person father ON ( father.person_id = '
          . 'child.father_id ) INNER JOIN person mother ON ( mother.person_id '
          . '= child.mother_id )'
          ;

is( $sa->_recurse_from(@j3), $match, 'join 3 (inner join) ok');

<<<<<<< HEAD
my $rs = DBICTest->class("CD")->search(
=======
my $rs = $schema->resultset("CD")->search(
>>>>>>> 3b7992e1
           { 'year' => 2001, 'artist.name' => 'Caterwauler McCrae' },
           { from => [ { 'me' => 'cd' },
                         [
                           { artist => 'artist' },
                           { 'me.artist' => 'artist.artistid' }
                         ] ] }
         );

cmp_ok( $rs->count, '==', 1, "Single record in resultset");

is($rs->first->title, 'Forkful of bees', 'Correct record returned');

<<<<<<< HEAD
$rs = DBICTest->class("CD")->search(
=======
$rs = $schema->resultset("CD")->search(
>>>>>>> 3b7992e1
           { 'year' => 2001, 'artist.name' => 'Caterwauler McCrae' },
           { join => 'artist' });

cmp_ok( $rs->count, '==', 1, "Single record in resultset");

is($rs->first->title, 'Forkful of bees', 'Correct record returned');

<<<<<<< HEAD
$rs = DBICTest->class("CD")->search(
=======
$rs = $schema->resultset("CD")->search(
>>>>>>> 3b7992e1
           { 'artist.name' => 'We Are Goth',
             'liner_notes.notes' => 'Kill Yourself!' },
           { join => [ qw/artist liner_notes/ ] });

cmp_ok( $rs->count, '==', 1, "Single record in resultset");

is($rs->first->title, 'Come Be Depressed With Us', 'Correct record returned');

<<<<<<< HEAD
$rs = DBICTest->class("Artist")->search(
=======
# when using join attribute, make sure slice()ing all objects has same count as all()
$rs = $schema->resultset("CD")->search(
    { 'artist' => 1 },
    { join => [qw/artist/], order_by => 'artist.name' }
);
cmp_ok( scalar $rs->all, '==', scalar $rs->slice(0, $rs->count - 1), 'slice() with join has same count as all()' );

$rs = $schema->resultset("Artist")->search(
>>>>>>> 3b7992e1
        { 'liner_notes.notes' => 'Kill Yourself!' },
        { join => { 'cds' => 'liner_notes' } });

cmp_ok( $rs->count, '==', 1, "Single record in resultset");

is($rs->first->name, 'We Are Goth', 'Correct record returned');

<<<<<<< HEAD
DBICTest::Schema::CD->add_relationship(
    artist => 'DBICTest::Schema::Artist',
    { 'foreign.artistid' => 'self.artist' },
    { accessor => 'filter' },
);

DBICTest::Schema::CD->add_relationship(
    liner_notes => 'DBICTest::Schema::LinerNotes',
    { 'foreign.liner_id' => 'self.cdid' },
    { join_type => 'LEFT', accessor => 'single' });

$rs = DBICTest->class("CD")->search(
=======
$rs = $schema->resultset("CD")->search(
>>>>>>> 3b7992e1
           { 'artist.name' => 'Caterwauler McCrae' },
           { prefetch => [ qw/artist liner_notes/ ],
             order_by => 'me.cdid' });

cmp_ok($rs->count, '==', 3, 'Correct number of records returned');

# start test for prefetch SELECT count
unlink 't/var/dbic.trace' if -e 't/var/dbic.trace';
DBI->trace(1, 't/var/dbic.trace');

my @cd = $rs->all;

is($cd[0]->title, 'Spoonful of bees', 'First record returned ok');

ok(!defined $cd[0]->liner_notes, 'No prefetch for NULL LEFT join');

is($cd[1]->{_relationship_data}{liner_notes}->notes, 'Buy Whiskey!', 'Prefetch for present LEFT JOIN');

is(ref $cd[1]->liner_notes, 'DBICTest::LinerNotes', 'Prefetch returns correct class');

is($cd[2]->{_inflated_column}{artist}->name, 'Caterwauler McCrae', 'Prefetch on parent object ok');

# count the SELECTs
DBI->trace(0);
my $selects = 0;
my $trace = IO::File->new('t/var/dbic.trace', '<') 
    or die "Unable to read trace file";
while (<$trace>) {
    $selects++ if /SELECT/;
}
$trace->close;
unlink 't/var/dbic.trace';
is($selects, 1, 'prefetch ran only 1 select statement');

<<<<<<< HEAD
my ($artist) = DBICTest->class("Artist")->search({ 'cds.year' => 2001 },
=======
my ($artist) = $schema->resultset("Artist")->search({ 'cds.year' => 2001 },
>>>>>>> 3b7992e1
                 { order_by => 'artistid DESC', join => 'cds' });

is($artist->name, 'Random Boy Band', "Join search by object ok");

<<<<<<< HEAD
my @cds = DBICTest->class("CD")->search({ 'liner_notes.notes' => 'Buy Merch!' },
=======
my @cds = $schema->resultset("CD")->search({ 'liner_notes.notes' => 'Buy Merch!' },
>>>>>>> 3b7992e1
                               { join => 'liner_notes' });

cmp_ok(scalar @cds, '==', 1, "Single CD retrieved via might_have");

is($cds[0]->title, "Generic Manufactured Singles", "Correct CD retrieved");

<<<<<<< HEAD
my @artists = DBICTest->class("Artist")->search({ 'tags.tag' => 'Shiny' },
=======
my @artists = $schema->resultset("Artist")->search({ 'tags.tag' => 'Shiny' },
>>>>>>> 3b7992e1
                                       { join => { 'cds' => 'tags' } });

cmp_ok( @artists, '==', 2, "two-join search ok" );

}

1;<|MERGE_RESOLUTION|>--- conflicted
+++ resolved
@@ -52,11 +52,7 @@
 
 is( $sa->_recurse_from(@j3), $match, 'join 3 (inner join) ok');
 
-<<<<<<< HEAD
-my $rs = DBICTest->class("CD")->search(
-=======
 my $rs = $schema->resultset("CD")->search(
->>>>>>> 3b7992e1
            { 'year' => 2001, 'artist.name' => 'Caterwauler McCrae' },
            { from => [ { 'me' => 'cd' },
                          [
@@ -69,11 +65,7 @@
 
 is($rs->first->title, 'Forkful of bees', 'Correct record returned');
 
-<<<<<<< HEAD
-$rs = DBICTest->class("CD")->search(
-=======
 $rs = $schema->resultset("CD")->search(
->>>>>>> 3b7992e1
            { 'year' => 2001, 'artist.name' => 'Caterwauler McCrae' },
            { join => 'artist' });
 
@@ -81,11 +73,7 @@
 
 is($rs->first->title, 'Forkful of bees', 'Correct record returned');
 
-<<<<<<< HEAD
-$rs = DBICTest->class("CD")->search(
-=======
 $rs = $schema->resultset("CD")->search(
->>>>>>> 3b7992e1
            { 'artist.name' => 'We Are Goth',
              'liner_notes.notes' => 'Kill Yourself!' },
            { join => [ qw/artist liner_notes/ ] });
@@ -94,9 +82,6 @@
 
 is($rs->first->title, 'Come Be Depressed With Us', 'Correct record returned');
 
-<<<<<<< HEAD
-$rs = DBICTest->class("Artist")->search(
-=======
 # when using join attribute, make sure slice()ing all objects has same count as all()
 $rs = $schema->resultset("CD")->search(
     { 'artist' => 1 },
@@ -105,7 +90,6 @@
 cmp_ok( scalar $rs->all, '==', scalar $rs->slice(0, $rs->count - 1), 'slice() with join has same count as all()' );
 
 $rs = $schema->resultset("Artist")->search(
->>>>>>> 3b7992e1
         { 'liner_notes.notes' => 'Kill Yourself!' },
         { join => { 'cds' => 'liner_notes' } });
 
@@ -113,22 +97,7 @@
 
 is($rs->first->name, 'We Are Goth', 'Correct record returned');
 
-<<<<<<< HEAD
-DBICTest::Schema::CD->add_relationship(
-    artist => 'DBICTest::Schema::Artist',
-    { 'foreign.artistid' => 'self.artist' },
-    { accessor => 'filter' },
-);
-
-DBICTest::Schema::CD->add_relationship(
-    liner_notes => 'DBICTest::Schema::LinerNotes',
-    { 'foreign.liner_id' => 'self.cdid' },
-    { join_type => 'LEFT', accessor => 'single' });
-
-$rs = DBICTest->class("CD")->search(
-=======
 $rs = $schema->resultset("CD")->search(
->>>>>>> 3b7992e1
            { 'artist.name' => 'Caterwauler McCrae' },
            { prefetch => [ qw/artist liner_notes/ ],
              order_by => 'me.cdid' });
@@ -163,31 +132,19 @@
 unlink 't/var/dbic.trace';
 is($selects, 1, 'prefetch ran only 1 select statement');
 
-<<<<<<< HEAD
-my ($artist) = DBICTest->class("Artist")->search({ 'cds.year' => 2001 },
-=======
 my ($artist) = $schema->resultset("Artist")->search({ 'cds.year' => 2001 },
->>>>>>> 3b7992e1
                  { order_by => 'artistid DESC', join => 'cds' });
 
 is($artist->name, 'Random Boy Band', "Join search by object ok");
 
-<<<<<<< HEAD
-my @cds = DBICTest->class("CD")->search({ 'liner_notes.notes' => 'Buy Merch!' },
-=======
 my @cds = $schema->resultset("CD")->search({ 'liner_notes.notes' => 'Buy Merch!' },
->>>>>>> 3b7992e1
                                { join => 'liner_notes' });
 
 cmp_ok(scalar @cds, '==', 1, "Single CD retrieved via might_have");
 
 is($cds[0]->title, "Generic Manufactured Singles", "Correct CD retrieved");
 
-<<<<<<< HEAD
-my @artists = DBICTest->class("Artist")->search({ 'tags.tag' => 'Shiny' },
-=======
 my @artists = $schema->resultset("Artist")->search({ 'tags.tag' => 'Shiny' },
->>>>>>> 3b7992e1
                                        { join => { 'cds' => 'tags' } });
 
 cmp_ok( @artists, '==', 2, "two-join search ok" );
