sub run_tests {
my $schema = shift;

BEGIN {
    eval "use DBD::SQLite";
    plan $@ ? (skip_all => 'needs DBD::SQLite for testing') : (tests => 9);
}                                                                               

# test LIMIT
<<<<<<< HEAD
my $it = DBICTest->class("CD")->search( {},
=======
my $it = $schema->resultset("CD")->search( {},
>>>>>>> 3b7992e1
    { rows => 3,
      order_by => 'title' }
);
is( $it->count, 3, "count ok" );
is( $it->next->title, "Caterwaulin' Blues", "iterator->next ok" );
$it->next;
$it->next;
is( $it->next, undef, "next past end of resultset ok" );

# test OFFSET
<<<<<<< HEAD
my @cds = DBICTest->class("CD")->search( {},
=======
my @cds = $schema->resultset("CD")->search( {},
>>>>>>> 3b7992e1
    { rows => 2,
      offset => 2,
      order_by => 'year' }
);
is( $cds[0]->title, "Spoonful of bees", "offset ok" );

# test software-based limiting
<<<<<<< HEAD
$it = DBICTest->class("CD")->search( {},
=======
$it = $schema->resultset("CD")->search( {},
>>>>>>> 3b7992e1
    { rows => 3,
      software_limit => 1,
      order_by => 'title' }
);
is( $it->count, 3, "software limit count ok" );
is( $it->next->title, "Caterwaulin' Blues", "software iterator->next ok" );
$it->next;
$it->next;
is( $it->next, undef, "software next past end of resultset ok" );

<<<<<<< HEAD
@cds = DBICTest->class("CD")->search( {},
=======
@cds = $schema->resultset("CD")->search( {},
>>>>>>> 3b7992e1
    { rows => 2,
      offset => 2,
      software_limit => 1,
      order_by => 'year' }
);
is( $cds[0]->title, "Spoonful of bees", "software offset ok" );

# based on a failing criteria submitted by waswas
# requires SQL::Abstract >= 1.20
<<<<<<< HEAD
$it = DBICTest->class("CD")->search(
=======
$it = $schema->resultset("CD")->search(
>>>>>>> 3b7992e1
    { title => [
        -and => 
            {
                -like => '%bees'
            },
            {
                -not_like => 'Forkful%'
            }
        ]
    },
    { rows => 5 }
);
is( $it->count, 1, "complex abstract count ok" );

}

1;<|MERGE_RESOLUTION|>--- conflicted
+++ resolved
@@ -7,11 +7,7 @@
 }                                                                               
 
 # test LIMIT
-<<<<<<< HEAD
-my $it = DBICTest->class("CD")->search( {},
-=======
 my $it = $schema->resultset("CD")->search( {},
->>>>>>> 3b7992e1
     { rows => 3,
       order_by => 'title' }
 );
@@ -22,11 +18,7 @@
 is( $it->next, undef, "next past end of resultset ok" );
 
 # test OFFSET
-<<<<<<< HEAD
-my @cds = DBICTest->class("CD")->search( {},
-=======
 my @cds = $schema->resultset("CD")->search( {},
->>>>>>> 3b7992e1
     { rows => 2,
       offset => 2,
       order_by => 'year' }
@@ -34,11 +26,7 @@
 is( $cds[0]->title, "Spoonful of bees", "offset ok" );
 
 # test software-based limiting
-<<<<<<< HEAD
-$it = DBICTest->class("CD")->search( {},
-=======
 $it = $schema->resultset("CD")->search( {},
->>>>>>> 3b7992e1
     { rows => 3,
       software_limit => 1,
       order_by => 'title' }
@@ -49,11 +37,7 @@
 $it->next;
 is( $it->next, undef, "software next past end of resultset ok" );
 
-<<<<<<< HEAD
-@cds = DBICTest->class("CD")->search( {},
-=======
 @cds = $schema->resultset("CD")->search( {},
->>>>>>> 3b7992e1
     { rows => 2,
       offset => 2,
       software_limit => 1,
@@ -63,11 +47,7 @@
 
 # based on a failing criteria submitted by waswas
 # requires SQL::Abstract >= 1.20
-<<<<<<< HEAD
-$it = DBICTest->class("CD")->search(
-=======
 $it = $schema->resultset("CD")->search(
->>>>>>> 3b7992e1
     { title => [
         -and => 
             {
