<<<<<<< HEAD
-- Created on Thu Aug 20 07:47:13 2009
=======
-- 
-- Created by SQL::Translator::Producer::SQLite
-- Created on Tue Aug 25 12:34:34 2009
>>>>>>> 561cc447
-- 


BEGIN TRANSACTION;

--
-- Table: artist
--
CREATE TABLE artist (
  artistid INTEGER PRIMARY KEY NOT NULL,
  name varchar(100),
  rank integer NOT NULL DEFAULT '13',
  charfield char(10)
);

CREATE INDEX artist_name_hookidx ON artist (name);

--
-- Table: bindtype_test
--
CREATE TABLE bindtype_test (
  id INTEGER PRIMARY KEY NOT NULL,
  bytea blob,
  blob blob,
  clob clob
);

--
-- Table: collection
--
CREATE TABLE collection (
  collectionid INTEGER PRIMARY KEY NOT NULL,
  name varchar(100) NOT NULL
);

--
-- Table: employee
--
CREATE TABLE employee (
  employee_id INTEGER PRIMARY KEY NOT NULL,
  position integer NOT NULL,
  group_id integer,
  group_id_2 integer,
  group_id_3 integer,
  name varchar(100)
);

--
-- Table: encoded
--
CREATE TABLE encoded (
  id INTEGER PRIMARY KEY NOT NULL,
  encoded varchar(100)
);

--
-- Table: event
--
CREATE TABLE event (
  id INTEGER PRIMARY KEY NOT NULL,
  starts_at datetime NOT NULL,
  created_on timestamp NOT NULL,
  varchar_date varchar(20),
  varchar_datetime varchar(20),
  skip_inflation datetime,
  ts_without_tz datetime
);

--
-- Table: file_columns
--
CREATE TABLE file_columns (
  id INTEGER PRIMARY KEY NOT NULL,
  file varchar(255) NOT NULL
);

--
-- Table: fourkeys
--
CREATE TABLE fourkeys (
  foo integer NOT NULL,
  bar integer NOT NULL,
  hello integer NOT NULL,
  goodbye integer NOT NULL,
  sensors character(10) NOT NULL,
  read_count integer,
  PRIMARY KEY (foo, bar, hello, goodbye)
);

--
-- Table: genre
--
CREATE TABLE genre (
  genreid INTEGER PRIMARY KEY NOT NULL,
  name varchar(100) NOT NULL
);

CREATE UNIQUE INDEX genre_name ON genre (name);

--
-- Table: link
--
CREATE TABLE link (
  id INTEGER PRIMARY KEY NOT NULL,
  url varchar(100),
  title varchar(100)
);

--
-- Table: money_test
--
CREATE TABLE money_test (
  id INTEGER PRIMARY KEY NOT NULL,
  amount money
);

--
-- Table: noprimarykey
--
CREATE TABLE noprimarykey (
  foo integer NOT NULL,
  bar integer NOT NULL,
  baz integer NOT NULL
);

CREATE UNIQUE INDEX foo_bar ON noprimarykey (foo, bar);

--
-- Table: onekey
--
CREATE TABLE onekey (
  id INTEGER PRIMARY KEY NOT NULL,
  artist integer NOT NULL,
  cd integer NOT NULL
);

--
-- Table: owners
--
CREATE TABLE owners (
  id INTEGER PRIMARY KEY NOT NULL,
  name varchar(100) NOT NULL
);

--
-- Table: producer
--
CREATE TABLE producer (
  producerid INTEGER PRIMARY KEY NOT NULL,
  name varchar(100) NOT NULL
);

CREATE UNIQUE INDEX prod_name ON producer (name);

--
-- Table: self_ref
--
CREATE TABLE self_ref (
  id INTEGER PRIMARY KEY NOT NULL,
  name varchar(100) NOT NULL
);

--
-- Table: sequence_test
--
CREATE TABLE sequence_test (
  pkid1 integer NOT NULL,
  pkid2 integer NOT NULL,
  nonpkid integer NOT NULL,
  name varchar(100),
  PRIMARY KEY (pkid1, pkid2)
);

--
-- Table: serialized
--
CREATE TABLE serialized (
  id INTEGER PRIMARY KEY NOT NULL,
  serialized text NOT NULL
);

--
-- Table: treelike
--
CREATE TABLE treelike (
  id INTEGER PRIMARY KEY NOT NULL,
  parent integer,
  name varchar(100) NOT NULL
);

CREATE INDEX treelike_idx_parent ON treelike (parent);

--
-- Table: twokeytreelike
--
CREATE TABLE twokeytreelike (
  id1 integer NOT NULL,
  id2 integer NOT NULL,
  parent1 integer NOT NULL,
  parent2 integer NOT NULL,
  name varchar(100) NOT NULL,
  PRIMARY KEY (id1, id2)
);

CREATE INDEX twokeytreelike_idx_parent1_parent2 ON twokeytreelike (parent1, parent2);

CREATE UNIQUE INDEX tktlnameunique ON twokeytreelike (name);

--
-- Table: typed_object
--
CREATE TABLE typed_object (
  objectid INTEGER PRIMARY KEY NOT NULL,
  type varchar(100) NOT NULL,
  value varchar(100) NOT NULL
);

--
-- Table: artist_undirected_map
--
CREATE TABLE artist_undirected_map (
  id1 integer NOT NULL,
  id2 integer NOT NULL,
  PRIMARY KEY (id1, id2)
);

CREATE INDEX artist_undirected_map_idx_id1 ON artist_undirected_map (id1);

CREATE INDEX artist_undirected_map_idx_id2 ON artist_undirected_map (id2);

--
-- Table: bookmark
--
CREATE TABLE bookmark (
  id INTEGER PRIMARY KEY NOT NULL,
  link integer
);

CREATE INDEX bookmark_idx_link ON bookmark (link);

--
-- Table: books
--
CREATE TABLE books (
  id INTEGER PRIMARY KEY NOT NULL,
  source varchar(100) NOT NULL,
  owner integer NOT NULL,
  title varchar(100) NOT NULL,
  price integer
);

CREATE INDEX books_idx_owner ON books (owner);

--
-- Table: forceforeign
--
CREATE TABLE forceforeign (
  artist INTEGER PRIMARY KEY NOT NULL,
  cd integer NOT NULL
);

CREATE INDEX forceforeign_idx_artist ON forceforeign (artist);

--
-- Table: self_ref_alias
--
CREATE TABLE self_ref_alias (
  self_ref integer NOT NULL,
  alias integer NOT NULL,
  PRIMARY KEY (self_ref, alias)
);

CREATE INDEX self_ref_alias_idx_alias ON self_ref_alias (alias);

CREATE INDEX self_ref_alias_idx_self_ref ON self_ref_alias (self_ref);

--
-- Table: track
--
CREATE TABLE track (
  trackid INTEGER PRIMARY KEY NOT NULL,
  cd integer NOT NULL,
  position int NOT NULL,
  title varchar(100) NOT NULL,
  last_updated_on datetime,
  last_updated_at datetime,
  small_dt smalldatetime
);

CREATE INDEX track_idx_cd ON track (cd);

CREATE UNIQUE INDEX track_cd_position ON track (cd, position);

CREATE UNIQUE INDEX track_cd_title ON track (cd, title);

--
-- Table: cd
--
CREATE TABLE cd (
  cdid INTEGER PRIMARY KEY NOT NULL,
  artist integer NOT NULL,
  title varchar(100) NOT NULL,
  year varchar(100) NOT NULL,
  genreid integer,
  single_track integer
);

CREATE INDEX cd_idx_artist ON cd (artist);

CREATE INDEX cd_idx_genreid ON cd (genreid);

CREATE INDEX cd_idx_single_track ON cd (single_track);

CREATE UNIQUE INDEX cd_artist_title ON cd (artist, title);

--
-- Table: collection_object
--
CREATE TABLE collection_object (
  collection integer NOT NULL,
  object integer NOT NULL,
  PRIMARY KEY (collection, object)
);

CREATE INDEX collection_object_idx_collection ON collection_object (collection);

CREATE INDEX collection_object_idx_object ON collection_object (object);

--
-- Table: lyrics
--
CREATE TABLE lyrics (
  lyric_id INTEGER PRIMARY KEY NOT NULL,
  track_id integer NOT NULL
);

CREATE INDEX lyrics_idx_track_id ON lyrics (track_id);

--
-- Table: cd_artwork
--
CREATE TABLE cd_artwork (
  cd_id INTEGER PRIMARY KEY NOT NULL
);

CREATE INDEX cd_artwork_idx_cd_id ON cd_artwork (cd_id);

--
-- Table: liner_notes
--
CREATE TABLE liner_notes (
  liner_id INTEGER PRIMARY KEY NOT NULL,
  notes varchar(100) NOT NULL
);

CREATE INDEX liner_notes_idx_liner_id ON liner_notes (liner_id);

--
-- Table: lyric_versions
--
CREATE TABLE lyric_versions (
  id INTEGER PRIMARY KEY NOT NULL,
  lyric_id integer NOT NULL,
  text varchar(100) NOT NULL
);

CREATE INDEX lyric_versions_idx_lyric_id ON lyric_versions (lyric_id);

--
-- Table: tags
--
CREATE TABLE tags (
  tagid INTEGER PRIMARY KEY NOT NULL,
  cd integer NOT NULL,
  tag varchar(100) NOT NULL
);

CREATE INDEX tags_idx_cd ON tags (cd);

--
-- Table: cd_to_producer
--
CREATE TABLE cd_to_producer (
  cd integer NOT NULL,
  producer integer NOT NULL,
  attribute integer,
  PRIMARY KEY (cd, producer)
);

CREATE INDEX cd_to_producer_idx_cd ON cd_to_producer (cd);

CREATE INDEX cd_to_producer_idx_producer ON cd_to_producer (producer);

--
-- Table: images
--
CREATE TABLE images (
  id INTEGER PRIMARY KEY NOT NULL,
  artwork_id integer NOT NULL,
  name varchar(100) NOT NULL,
  data blob
);

CREATE INDEX images_idx_artwork_id ON images (artwork_id);

--
-- Table: twokeys
--
CREATE TABLE twokeys (
  artist integer NOT NULL,
  cd integer NOT NULL,
  PRIMARY KEY (artist, cd)
);

CREATE INDEX twokeys_idx_artist ON twokeys (artist);

--
-- Table: artwork_to_artist
--
CREATE TABLE artwork_to_artist (
  artwork_cd_id integer NOT NULL,
  artist_id integer NOT NULL,
  PRIMARY KEY (artwork_cd_id, artist_id)
);

CREATE INDEX artwork_to_artist_idx_artist_id ON artwork_to_artist (artist_id);

CREATE INDEX artwork_to_artist_idx_artwork_cd_id ON artwork_to_artist (artwork_cd_id);

--
-- Table: fourkeys_to_twokeys
--
CREATE TABLE fourkeys_to_twokeys (
  f_foo integer NOT NULL,
  f_bar integer NOT NULL,
  f_hello integer NOT NULL,
  f_goodbye integer NOT NULL,
  t_artist integer NOT NULL,
  t_cd integer NOT NULL,
  autopilot character NOT NULL,
  pilot_sequence integer,
  PRIMARY KEY (f_foo, f_bar, f_hello, f_goodbye, t_artist, t_cd)
);

CREATE INDEX fourkeys_to_twokeys_idx_f_foo_f_bar_f_hello_f_goodbye ON fourkeys_to_twokeys (f_foo, f_bar, f_hello, f_goodbye);

CREATE INDEX fourkeys_to_twokeys_idx_t_artist_t_cd ON fourkeys_to_twokeys (t_artist, t_cd);

--
-- View: year2000cds
--
CREATE VIEW year2000cds AS
    SELECT cdid, artist, title FROM cd WHERE year ='2000';

COMMIT;<|MERGE_RESOLUTION|>--- conflicted
+++ resolved
@@ -1,10 +1,4 @@
-<<<<<<< HEAD
--- Created on Thu Aug 20 07:47:13 2009
-=======
--- 
--- Created by SQL::Translator::Producer::SQLite
 -- Created on Tue Aug 25 12:34:34 2009
->>>>>>> 561cc447
 -- 
 
 
