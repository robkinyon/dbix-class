-- 
-- Created by SQL::Translator::Producer::SQLite
<<<<<<< HEAD
-- Created on Sat Jan 17 19:40:47 2009
=======
-- Created on Sun Nov 23 13:27:13 2008
>>>>>>> a6a1ec32
-- 
BEGIN TRANSACTION;


--
-- Table: artist
--
CREATE TABLE artist (
  artistid INTEGER PRIMARY KEY NOT NULL,
  name varchar(100),
  rank integer NOT NULL DEFAULT '13',
  charfield char(10)
);


--
-- Table: artist_undirected_map
--
CREATE TABLE artist_undirected_map (
  id1 integer NOT NULL,
  id2 integer NOT NULL,
  PRIMARY KEY (id1, id2)
);

CREATE INDEX artist_undirected_map_idx_id1_ ON artist_undirected_map (id1);
CREATE INDEX artist_undirected_map_idx_id2_ ON artist_undirected_map (id2);

--
-- Table: cd_artwork
--
CREATE TABLE cd_artwork (
  cd_id INTEGER PRIMARY KEY NOT NULL
);

CREATE INDEX cd_artwork_idx_cd_id_cd_artwor ON cd_artwork (cd_id);

--
<<<<<<< HEAD
-- Table: bindtype_test
--
CREATE TABLE bindtype_test (
  id INTEGER PRIMARY KEY NOT NULL,
  bytea blob,
  blob blob,
  clob clob
);

=======
-- Table: artwork_to_artist
--
CREATE TABLE artwork_to_artist (
  artwork_cd_id integer NOT NULL,
  artist_id integer NOT NULL,
  PRIMARY KEY (artwork_cd_id, artist_id)
);

CREATE INDEX artwork_to_artist_idx_artist_id_artwork_to_arti ON artwork_to_artist (artist_id);
CREATE INDEX artwork_to_artist_idx_artwork_cd_id_artwork_to_ ON artwork_to_artist (artwork_cd_id);
>>>>>>> a6a1ec32

--
-- Table: bookmark
--
CREATE TABLE bookmark (
  id INTEGER PRIMARY KEY NOT NULL,
  link integer NOT NULL
);

CREATE INDEX bookmark_idx_link_bookmark ON bookmark (link);

--
-- Table: books
--
CREATE TABLE books (
  id INTEGER PRIMARY KEY NOT NULL,
  source varchar(100) NOT NULL,
  owner integer NOT NULL,
  title varchar(100) NOT NULL,
  price integer
);


--
-- Table: cd
--
CREATE TABLE cd (
  cdid INTEGER PRIMARY KEY NOT NULL,
  artist integer NOT NULL,
  title varchar(100) NOT NULL,
  year varchar(100) NOT NULL,
  genreid integer,
  single_track integer
);

CREATE INDEX cd_idx_artist_cd ON cd (artist);
CREATE INDEX cd_idx_genreid_cd ON cd (genreid);
CREATE INDEX cd_idx_single_track_cd ON cd (single_track);
CREATE UNIQUE INDEX cd_artist_title_cd ON cd (artist, title);

--
-- Table: cd_to_producer
--
CREATE TABLE cd_to_producer (
  cd integer NOT NULL,
  producer integer NOT NULL,
  PRIMARY KEY (cd, producer)
);

CREATE INDEX cd_to_producer_idx_cd_cd_to_pr ON cd_to_producer (cd);
CREATE INDEX cd_to_producer_idx_producer_cd ON cd_to_producer (producer);

--
-- Table: collection
--
CREATE TABLE collection (
  collectionid INTEGER PRIMARY KEY NOT NULL,
  name varchar(100) NOT NULL
);


--
-- Table: collection_object
--
CREATE TABLE collection_object (
  collection integer NOT NULL,
  object integer NOT NULL,
  PRIMARY KEY (collection, object)
);

CREATE INDEX collection_object_idx_collection_collection_obj ON collection_object (collection);
CREATE INDEX collection_object_idx_object_c ON collection_object (object);

--
-- Table: employee
--
CREATE TABLE employee (
  employee_id INTEGER PRIMARY KEY NOT NULL,
  position integer NOT NULL,
  group_id integer,
  group_id_2 integer,
  name varchar(100)
);


--
-- Table: event
--
CREATE TABLE event (
  id INTEGER PRIMARY KEY NOT NULL,
  starts_at datetime NOT NULL,
  created_on timestamp NOT NULL,
  varchar_date varchar(20),
  varchar_datetime varchar(20),
  skip_inflation datetime
);


--
-- Table: file_columns
--
CREATE TABLE file_columns (
  id INTEGER PRIMARY KEY NOT NULL,
  file varchar(255) NOT NULL
);


--
-- Table: forceforeign
--
CREATE TABLE forceforeign (
  artist INTEGER PRIMARY KEY NOT NULL,
  cd integer NOT NULL
);

CREATE INDEX forceforeign_idx_artist_forcef ON forceforeign (artist);

--
-- Table: fourkeys
--
CREATE TABLE fourkeys (
  foo integer NOT NULL,
  bar integer NOT NULL,
  hello integer NOT NULL,
  goodbye integer NOT NULL,
  sensors character NOT NULL,
  PRIMARY KEY (foo, bar, hello, goodbye)
);


--
-- Table: fourkeys_to_twokeys
--
CREATE TABLE fourkeys_to_twokeys (
  f_foo integer NOT NULL,
  f_bar integer NOT NULL,
  f_hello integer NOT NULL,
  f_goodbye integer NOT NULL,
  t_artist integer NOT NULL,
  t_cd integer NOT NULL,
  autopilot character NOT NULL,
  PRIMARY KEY (f_foo, f_bar, f_hello, f_goodbye, t_artist, t_cd)
);

CREATE INDEX fourkeys_to_twokeys_idx_f_foo_f_bar_f_hello_f_goodbye_ ON fourkeys_to_twokeys (f_foo, f_bar, f_hello, f_goodbye);
CREATE INDEX fourkeys_to_twokeys_idx_t_artist_t_cd_fourkeys_to ON fourkeys_to_twokeys (t_artist, t_cd);

--
-- Table: genre
--
CREATE TABLE genre (
  genreid INTEGER PRIMARY KEY NOT NULL,
  name varchar(100) NOT NULL
);

CREATE UNIQUE INDEX genre_name_genre ON genre (name);

--
-- Table: images
--
CREATE TABLE images (
  id INTEGER PRIMARY KEY NOT NULL,
  artwork_id integer NOT NULL,
  name varchar(100) NOT NULL,
  data blob
);

CREATE INDEX images_idx_artwork_id_images ON images (artwork_id);

--
-- Table: liner_notes
--
CREATE TABLE liner_notes (
  liner_id INTEGER PRIMARY KEY NOT NULL,
  notes varchar(100) NOT NULL
);

CREATE INDEX liner_notes_idx_liner_id_liner ON liner_notes (liner_id);

--
-- Table: link
--
CREATE TABLE link (
  id INTEGER PRIMARY KEY NOT NULL,
  url varchar(100),
  title varchar(100)
);


--
-- Table: lyric_versions
--
CREATE TABLE lyric_versions (
  id INTEGER PRIMARY KEY NOT NULL,
  lyric_id integer NOT NULL,
  text varchar(100) NOT NULL
);

CREATE INDEX lyric_versions_idx_lyric_id_ly ON lyric_versions (lyric_id);

--
-- Table: lyrics
--
CREATE TABLE lyrics (
  lyric_id INTEGER PRIMARY KEY NOT NULL,
  track_id integer NOT NULL
);

CREATE INDEX lyrics_idx_track_id_lyrics ON lyrics (track_id);

--
-- Table: noprimarykey
--
CREATE TABLE noprimarykey (
  foo integer NOT NULL,
  bar integer NOT NULL,
  baz integer NOT NULL
);

CREATE UNIQUE INDEX foo_bar_noprimarykey ON noprimarykey (foo, bar);

--
-- Table: onekey
--
CREATE TABLE onekey (
  id INTEGER PRIMARY KEY NOT NULL,
  artist integer NOT NULL,
  cd integer NOT NULL
);


--
-- Table: owners
--
CREATE TABLE owners (
  ownerid INTEGER PRIMARY KEY NOT NULL,
  name varchar(100) NOT NULL
);


--
-- Table: producer
--
CREATE TABLE producer (
  producerid INTEGER PRIMARY KEY NOT NULL,
  name varchar(100) NOT NULL
);

CREATE UNIQUE INDEX prod_name_producer ON producer (name);

--
-- Table: self_ref
--
CREATE TABLE self_ref (
  id INTEGER PRIMARY KEY NOT NULL,
  name varchar(100) NOT NULL
);


--
-- Table: self_ref_alias
--
CREATE TABLE self_ref_alias (
  self_ref integer NOT NULL,
  alias integer NOT NULL,
  PRIMARY KEY (self_ref, alias)
);

CREATE INDEX self_ref_alias_idx_alias_self_ ON self_ref_alias (alias);
CREATE INDEX self_ref_alias_idx_self_ref_se ON self_ref_alias (self_ref);

--
-- Table: sequence_test
--
CREATE TABLE sequence_test (
  pkid1 integer NOT NULL,
  pkid2 integer NOT NULL,
  nonpkid integer NOT NULL,
  name varchar(100),
  PRIMARY KEY (pkid1, pkid2)
);


--
-- Table: serialized
--
CREATE TABLE serialized (
  id INTEGER PRIMARY KEY NOT NULL,
  serialized text NOT NULL
);


--
-- Table: tags
--
CREATE TABLE tags (
  tagid INTEGER PRIMARY KEY NOT NULL,
  cd integer NOT NULL,
  tag varchar(100) NOT NULL
);

CREATE INDEX tags_idx_cd_tags ON tags (cd);

--
-- Table: track
--
CREATE TABLE track (
  trackid INTEGER PRIMARY KEY NOT NULL,
  cd integer NOT NULL,
  position integer NOT NULL,
  title varchar(100) NOT NULL,
  last_updated_on datetime
);

CREATE INDEX track_idx_cd_track ON track (cd);
CREATE UNIQUE INDEX track_cd_position_track ON track (cd, position);
CREATE UNIQUE INDEX track_cd_title_track ON track (cd, title);

--
-- Table: treelike
--
CREATE TABLE treelike (
  id INTEGER PRIMARY KEY NOT NULL,
  parent integer,
  name varchar(100) NOT NULL
);

CREATE INDEX treelike_idx_parent_treelike ON treelike (parent);

--
-- Table: twokeytreelike
--
CREATE TABLE twokeytreelike (
  id1 integer NOT NULL,
  id2 integer NOT NULL,
  parent1 integer NOT NULL,
  parent2 integer NOT NULL,
  name varchar(100) NOT NULL,
  PRIMARY KEY (id1, id2)
);

CREATE INDEX twokeytreelike_idx_parent1_parent2_twokeytre ON twokeytreelike (parent1, parent2);
CREATE UNIQUE INDEX tktlnameunique_twokeytreelike ON twokeytreelike (name);

--
-- Table: twokeys
--
CREATE TABLE twokeys (
  artist integer NOT NULL,
  cd integer NOT NULL,
  PRIMARY KEY (artist, cd)
);

CREATE INDEX twokeys_idx_artist_twokeys ON twokeys (artist);

--
-- Table: typed_object
--
CREATE TABLE typed_object (
  objectid INTEGER PRIMARY KEY NOT NULL,
  type varchar(100) NOT NULL,
  value varchar(100) NOT NULL
);


COMMIT;<|MERGE_RESOLUTION|>--- conflicted
+++ resolved
@@ -1,10 +1,6 @@
 -- 
 -- Created by SQL::Translator::Producer::SQLite
-<<<<<<< HEAD
 -- Created on Sat Jan 17 19:40:47 2009
-=======
--- Created on Sun Nov 23 13:27:13 2008
->>>>>>> a6a1ec32
 -- 
 BEGIN TRANSACTION;
 
@@ -42,7 +38,6 @@
 CREATE INDEX cd_artwork_idx_cd_id_cd_artwor ON cd_artwork (cd_id);
 
 --
-<<<<<<< HEAD
 -- Table: bindtype_test
 --
 CREATE TABLE bindtype_test (
@@ -52,7 +47,8 @@
   clob clob
 );
 
-=======
+
+--
 -- Table: artwork_to_artist
 --
 CREATE TABLE artwork_to_artist (
@@ -63,7 +59,6 @@
 
 CREATE INDEX artwork_to_artist_idx_artist_id_artwork_to_arti ON artwork_to_artist (artist_id);
 CREATE INDEX artwork_to_artist_idx_artwork_cd_id_artwork_to_ ON artwork_to_artist (artwork_cd_id);
->>>>>>> a6a1ec32
 
 --
 -- Table: bookmark
