--- conflicted
+++ resolved
@@ -21,10 +21,7 @@
     'FourKeys',
     '#dummy',
     'SelfRef',
-<<<<<<< HEAD
-=======
     'ArtistUndirectedMap',
->>>>>>> 3b7992e1
     'Producer',
     'CD_to_Producer',
   ),
