use strict;
use warnings;  

use Test::More;
use Test::Exception;
use lib qw(t/lib);
use DBICTest;
use IO::File;

<<<<<<< HEAD
BEGIN {
    eval "use DBD::SQLite";
    plan $@
        ? ( skip_all => 'needs DBD::SQLite for testing' )
#        : ( tests => 16 );
        : 'no_plan';
}
=======
plan tests => 10;

my $schema = DBICTest->init_schema();
my $sdebug = $schema->storage->debug;

>>>>>>> 373380f8

# once the following TODO is complete, remove the 2 warning tests immediately
# after the TODO block
# (the TODO block itself contains tests ensuring that the warns are removed)
TODO: {
    local $TODO = 'Prefetch of multiple has_many rels at the same level (currently warn to protect the clueless git)';

    #( 1 -> M + M )
    my $cd_rs = $schema->resultset('CD')->search ({ 'me.title' => 'Forkful of bees' });
    my $pr_cd_rs = $cd_rs->search ({}, {
        prefetch => [qw/tracks tags/],
    });

    my $tracks_rs = $cd_rs->first->tracks;
    my $tracks_count = $tracks_rs->count;

    my ($pr_tracks_rs, $pr_tracks_count);

    my $queries = 0;
    $schema->storage->debugcb(sub { $queries++ });
    $schema->storage->debug(1);

    my $o_mm_warn;
    {
        local $SIG{__WARN__} = sub { $o_mm_warn = shift };
        $pr_tracks_rs = $pr_cd_rs->first->tracks;
    };
    $pr_tracks_count = $pr_tracks_rs->count;

    ok(! $o_mm_warn, 'no warning on attempt to prefetch several same level has_many\'s (1 -> M + M)');

    is($queries, 1, 'prefetch one->(has_many,has_many) ran exactly 1 query');
    $schema->storage->debugcb (undef);
    $schema->storage->debug ($sdebug);

    is($pr_tracks_count, $tracks_count, 'equal count of prefetched relations over several same level has_many\'s (1 -> M + M)');
    is ($pr_tracks_rs->all, $tracks_rs->all, 'equal amount of objects returned with and without prefetch over several same level has_many\'s (1 -> M + M)');

    #( M -> 1 -> M + M )
    my $note_rs = $schema->resultset('LinerNotes')->search ({ notes => 'Buy Whiskey!' });
    my $pr_note_rs = $note_rs->search ({}, {
        prefetch => {
            cd => [qw/tracks tags/]
        },
    });

    my $tags_rs = $note_rs->first->cd->tags;
    my $tags_count = $tags_rs->count;

    my ($pr_tags_rs, $pr_tags_count);

    $queries = 0;
    $schema->storage->debugcb(sub { $queries++ });
    $schema->storage->debug(1);

    my $m_o_mm_warn;
    {
        local $SIG{__WARN__} = sub { $m_o_mm_warn = shift };
        $pr_tags_rs = $pr_note_rs->first->cd->tags;
    };
    $pr_tags_count = $pr_tags_rs->count;

    ok(! $m_o_mm_warn, 'no warning on attempt to prefetch several same level has_many\'s (M -> 1 -> M + M)');

    is($queries, 1, 'prefetch one->(has_many,has_many) ran exactly 1 query');
    $schema->storage->debugcb (undef);
    $schema->storage->debug ($sdebug);

    is($pr_tags_count, $tags_count, 'equal count of prefetched relations over several same level has_many\'s (M -> 1 -> M + M)');
    is($pr_tags_rs->all, $tags_rs->all, 'equal amount of objects with and without prefetch over several same level has_many\'s (M -> 1 -> M + M)');
}

# remove this closure once the TODO above is working
{
    my $warn_re = qr/will explode the number of row objects retrievable via/;

    my (@w, @dummy);
    local $SIG{__WARN__} = sub { $_[0] =~ $warn_re ? push @w, @_ : warn @_ };

    my $rs = $schema->resultset('CD')->search ({ 'me.title' => 'Forkful of bees' }, { prefetch => [qw/tracks tags/] });
    @w = ();
    @dummy = $rs->first;
    is (@w, 1, 'warning on attempt prefetching several same level has_manys (1 -> M + M)');

    my $rs2 = $schema->resultset('LinerNotes')->search ({ notes => 'Buy Whiskey!' }, { prefetch => { cd => [qw/tags tracks/] } });
    @w = ();
    @dummy = $rs2->first;
    is (@w, 1, 'warning on attempt prefetching several same level has_manys (M -> 1 -> M + M)');
}


# Illustration purposes only

{
  package Inf::Dump;
  sub inflate_result {
    return [ @_[2,3] ];
  }
}

my $cd = $schema->resultset ('CD')->create ({
  artist => 1,
  title => 'bad cd',
  year => 1313,
  tags => [ map { { tag => "bad tag $_" } } (1 .. 3) ],
  tracks => [
    { title => 'bad track 1', cd_single => {
      artist => 1,
      title => 'bad_single',
      year => 1313,
    }},
    map { { title => "bad track $_" } } (2 .. 3),
  ],
});

my $rs = $schema->resultset ('CD')->search (
  { 'me.cdid' => $cd->id },
  { prefetch => [ 'tags', { tracks => 'cd_single' } ], result_class => 'Inf::Dump' },
);

use Text::Table;
my $query = ${$rs->as_query}->[0];
my ($cols) = ( $query =~ /SELECT (.+) FROM/);
my $tb = Text::Table->new (map { $_ => \ ' | ' } (split /,\s*/, $cols) );

my $c = $rs->cursor;
while (my @stuff = $c->next) {
  $tb->add (map { defined $_ ? $_ : 'NULL' } (@stuff) );
}

$rs->reset;
note Dumper [
  "\n$query",
  "\n$tb",
  $rs->next
];




__END__
The solution is to rewrite ResultSet->_collapse_result() and
ResultSource->resolve_prefetch() to focus on the final results from the collapse
of the data. Right now, the code doesn't treat the columns from the various
tables as grouped entities. While there is a concept of hierarchy (so that
prefetching down relationships does work as expected), there is no idea of what
the final product should look like and how the various columns in the row would
play together. So, the actual prefetch datastructure from the search would be
very useful in working through this problem. We already have access to the PKs
and sundry for those. So, when collapsing the search result, we know we are
looking for 1 cd object. We also know we're looking for tracks and tags records
-independently- of each other. So, we can grab the data for tracks and data for
tags separately, uniqueing on the PK as appropriate. Then, when we're done with
the given cd object's datastream, we know we're good. This should work for all
the various scenarios.

My reccommendation is the row's data is preprocessed first, breaking it up into
the data for each of the component tables. (This could be done in the single
table case, too, but probably isn't necessary.) So, starting with something
like:
  my $row = {
    t1.col1 => 1,
    t1.col2 => 2,
    t2.col1 => 3,
    t2.col2 => 4,
    t3.col1 => 5,
    t3.col2 => 6,
  };
it is massaged to look something like:
  my $row_massaged = {
    t1 => { col1 => 1, col2 => 2 },
    t2 => { col1 => 3, col2 => 4 },
    t3 => { col1 => 5, col2 => 6 },
  };
At this point, find the stuff that's different is easy enough to do and slotting
things into the right spot is, likewise, pretty straightforward. Instead of
storing things in a AoH, store them in a HoH keyed on the PKs of the the table,
then convert to an AoH after all collapsing is done.

This implies that the collapse attribute can probably disappear or, at the
least, be turned into a boolean (which is how it's used in every other place).<|MERGE_RESOLUTION|>--- conflicted
+++ resolved
@@ -1,5 +1,5 @@
 use strict;
-use warnings;  
+use warnings;
 
 use Test::More;
 use Test::Exception;
@@ -7,21 +7,10 @@
 use DBICTest;
 use IO::File;
 
-<<<<<<< HEAD
-BEGIN {
-    eval "use DBD::SQLite";
-    plan $@
-        ? ( skip_all => 'needs DBD::SQLite for testing' )
-#        : ( tests => 16 );
-        : 'no_plan';
-}
-=======
 plan tests => 10;
 
 my $schema = DBICTest->init_schema();
 my $sdebug = $schema->storage->debug;
-
->>>>>>> 373380f8
 
 # once the following TODO is complete, remove the 2 warning tests immediately
 # after the TODO block
@@ -153,6 +142,7 @@
 }
 
 $rs->reset;
+use Data::Dumper;
 note Dumper [
   "\n$query",
   "\n$tb",
