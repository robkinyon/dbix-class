<<<<<<< HEAD
use strict;
use warnings;

use Test::More;
use lib qw(t/lib);
use DBICTest;
use DBIC::SqlMakerTest;

my $schema = DBICTest->init_schema;

# Trick the sqlite DB to use Top limit emulation
delete $schema->storage->_sql_maker->{_cached_syntax};
$schema->storage->_sql_maker->limit_dialect ('Top');

my $rs = $schema->resultset ('FourKeys')->search ({}, { rows => 1, offset => 3 });

sub test_order {
  my $args = shift;

  my $req_order = $args->{order_req}
    ? "ORDER BY $args->{order_req}"
    : ''
  ;

  is_same_sql_bind(
    $rs->search ({}, {order_by => $args->{order_by}})->as_query,
    "(
      SELECT * FROM (
        SELECT TOP 1 * FROM (
          SELECT TOP 4 me.foo, me.bar, me.hello, me.goodbye, me.sensors, me.read_count FROM fourkeys me ORDER BY $args->{order_inner}
        ) foo ORDER BY $args->{order_outer}
      ) bar
      $req_order
    )",
    [],
  );
}

my @tests = (
  {
    order_by => \ 'foo DESC',
    order_req => 'foo DESC',
    order_inner => 'foo DESC',
    order_outer => 'foo ASC' 
  },
  {
    order_by => { -asc => 'foo'  },
    order_req => 'foo ASC',
    order_inner => 'foo ASC',
    order_outer => 'foo DESC',
  },
  {
    order_by => 'foo',
    order_req => 'foo',
    order_inner => 'foo ASC',
    order_outer => 'foo DESC',
  },
  {
    order_by => [ qw{ foo bar}   ],
    order_req => 'foo, bar',
    order_inner => 'foo ASC,bar ASC',
    order_outer => 'foo DESC, bar DESC',
  },
  {
    order_by => { -desc => 'foo' },
    order_req => 'foo DESC',
    order_inner => 'foo DESC',
    order_outer => 'foo ASC',
  },
  {
    order_by => ['foo', { -desc => 'bar' } ],
    order_req => 'foo, bar DESC',
    order_inner => 'foo ASC, bar DESC',
    order_outer => 'foo DESC, bar ASC',
  },
  {
    order_by => { -asc => [qw{ foo bar }] },
    order_req => 'foo ASC, bar ASC',
    order_inner => 'foo ASC, bar ASC',
    order_outer => 'foo DESC, bar DESC',
  },
  {
    order_by => [
      { -asc => 'foo' },
      { -desc => [qw{bar}] },
      { -asc  => [qw{hello sensors}]},
    ],
    order_req => 'foo ASC, bar DESC, hello ASC, sensors ASC',
    order_inner => 'foo ASC, bar DESC, hello ASC, sensors ASC',
    order_outer => 'foo DESC, bar ASC, hello DESC, sensors DESC',
  },
  {
    order_by => undef,
    order_req => undef,
    order_inner => 'foo ASC, bar ASC, hello ASC, goodbye ASC',
    order_outer => 'foo DESC, bar DESC, hello DESC, goodbye DESC',
  },
  {
    order_by => '',
    order_req => undef,
    order_inner => 'foo ASC, bar ASC, hello ASC, goodbye ASC',
    order_outer => 'foo DESC, bar DESC, hello DESC, goodbye DESC',
  },
  {
    order_by => {},
    order_req => undef,
    order_inner => 'foo ASC, bar ASC, hello ASC, goodbye ASC',
    order_outer => 'foo DESC, bar DESC, hello DESC, goodbye DESC',
  },
  {
    order_by => [],
    order_req => undef,
    order_inner => 'foo ASC, bar ASC, hello ASC, goodbye ASC',
    order_outer => 'foo DESC, bar DESC, hello DESC, goodbye DESC',
  },
);

plan (tests => scalar @tests);
test_order ($_) for @tests;
=======
use strict;
use warnings;

use Test::More;
use DBIx::Class::Storage::DBI;
use lib qw(t/lib);
use DBICTest; # do not remove even though it is not used
use DBIC::SqlMakerTest;

plan tests => 8;

my $sa = new DBIx::Class::SQLAHacks;
$sa->limit_dialect( 'Top' );

sub test_order {
  my $args = shift;
  my $order_by = $args->{order_by};
  my $expected_sql_order = $args->{expected_sql_order};

  my $query = $sa->select( 'foo', [qw{bar baz}], undef, {
      order_by => $order_by,
     }, 1, 3
  );
  is_same_sql(
    $query,
    "SELECT * FROM ( SELECT TOP 1 * FROM ( SELECT TOP 4 bar,baz FROM foo ORDER BY $expected_sql_order->[0] ) AS foo ORDER BY $expected_sql_order->[1] ) AS bar ORDER BY $expected_sql_order->[0]",
  );
}

  test_order({ order_by => \'foo DESC'       , expected_sql_order => [ 'foo DESC', 'foo ASC' ] });
  test_order({ order_by => 'foo'             , expected_sql_order => [ 'foo ASC', 'foo DESC'] });
  test_order({ order_by => [ qw{ foo bar}   ], expected_sql_order => [ 'foo ASC,bar ASC', 'foo DESC, bar DESC']});
  test_order({ order_by => { -asc => 'foo'  }, expected_sql_order => [ 'foo ASC', 'foo DESC' ] });
  test_order({ order_by => { -desc => 'foo' }, expected_sql_order => [ 'foo DESC', 'foo ASC' ] });

  test_order({ order_by => ['foo', { -desc => 'bar' } ], expected_sql_order => [ 'foo ASC, bar DESC', 'foo DESC, bar ASC'] });
  test_order({ order_by => {-asc => [qw{ foo bar }] }, expected_sql_order => ['foo ASC, bar ASC', 'foo DESC, bar DESC' ] });
  test_order({ order_by =>
      [
        { -asc => 'foo' },
        { -desc => [qw{bar}] },
        { -asc  => [qw{baz frew}]},
      ],
      expected_sql_order => ['foo ASC, bar DESC, baz ASC, frew ASC', 'foo DESC, bar ASC, baz DESC, frew DESC']
  });

  is_same_sql(
     $sa->select( 'foo', [qw{ bar baz}], undef, {
           group_by => 'bar',
           order_by => 'bar',
    }, 1, 3),
    "SELECT * FROM ( SELECT TOP 1 * FROM ( SELECT TOP 4 bar,baz FROM foo ORDER BY bar ASC GROUP BY bar ) AS foo ORDER BY bar DESC ) AS bar ORDER BY bar ASC");
>>>>>>> f7efa2d8
<|MERGE_RESOLUTION|>--- conflicted
+++ resolved
@@ -1,4 +1,3 @@
-<<<<<<< HEAD
 use strict;
 use warnings;
 
@@ -10,6 +9,8 @@
 my $schema = DBICTest->init_schema;
 
 # Trick the sqlite DB to use Top limit emulation
+# We could test all of this via $sq->$op directly,
+# but some conditions needs a $rsrc
 delete $schema->storage->_sql_maker->{_cached_syntax};
 $schema->storage->_sql_maker->limit_dialect ('Top');
 
@@ -116,59 +117,22 @@
   },
 );
 
-plan (tests => scalar @tests);
+plan (tests => scalar @tests + 1);
+
 test_order ($_) for @tests;
-=======
-use strict;
-use warnings;
 
-use Test::More;
-use DBIx::Class::Storage::DBI;
-use lib qw(t/lib);
-use DBICTest; # do not remove even though it is not used
-use DBIC::SqlMakerTest;
-
-plan tests => 8;
-
-my $sa = new DBIx::Class::SQLAHacks;
-$sa->limit_dialect( 'Top' );
-
-sub test_order {
-  my $args = shift;
-  my $order_by = $args->{order_by};
-  my $expected_sql_order = $args->{expected_sql_order};
-
-  my $query = $sa->select( 'foo', [qw{bar baz}], undef, {
-      order_by => $order_by,
-     }, 1, 3
-  );
-  is_same_sql(
-    $query,
-    "SELECT * FROM ( SELECT TOP 1 * FROM ( SELECT TOP 4 bar,baz FROM foo ORDER BY $expected_sql_order->[0] ) AS foo ORDER BY $expected_sql_order->[1] ) AS bar ORDER BY $expected_sql_order->[0]",
-  );
-}
-
-  test_order({ order_by => \'foo DESC'       , expected_sql_order => [ 'foo DESC', 'foo ASC' ] });
-  test_order({ order_by => 'foo'             , expected_sql_order => [ 'foo ASC', 'foo DESC'] });
-  test_order({ order_by => [ qw{ foo bar}   ], expected_sql_order => [ 'foo ASC,bar ASC', 'foo DESC, bar DESC']});
-  test_order({ order_by => { -asc => 'foo'  }, expected_sql_order => [ 'foo ASC', 'foo DESC' ] });
-  test_order({ order_by => { -desc => 'foo' }, expected_sql_order => [ 'foo DESC', 'foo ASC' ] });
-
-  test_order({ order_by => ['foo', { -desc => 'bar' } ], expected_sql_order => [ 'foo ASC, bar DESC', 'foo DESC, bar ASC'] });
-  test_order({ order_by => {-asc => [qw{ foo bar }] }, expected_sql_order => ['foo ASC, bar ASC', 'foo DESC, bar DESC' ] });
-  test_order({ order_by =>
-      [
-        { -asc => 'foo' },
-        { -desc => [qw{bar}] },
-        { -asc  => [qw{baz frew}]},
-      ],
-      expected_sql_order => ['foo ASC, bar DESC, baz ASC, frew ASC', 'foo DESC, bar ASC, baz DESC, frew DESC']
-  });
-
-  is_same_sql(
-     $sa->select( 'foo', [qw{ bar baz}], undef, {
-           group_by => 'bar',
-           order_by => 'bar',
-    }, 1, 3),
-    "SELECT * FROM ( SELECT TOP 1 * FROM ( SELECT TOP 4 bar,baz FROM foo ORDER BY bar ASC GROUP BY bar ) AS foo ORDER BY bar DESC ) AS bar ORDER BY bar ASC");
->>>>>>> f7efa2d8
+is_same_sql_bind (
+  $rs->search ({}, { group_by => 'bar', order_by => 'bar' })->as_query,
+  '(
+    SELECT * FROM
+    (
+      SELECT TOP 1 * FROM
+      (
+        SELECT TOP 4  me.foo, me.bar, me.hello, me.goodbye, me.sensors, me.read_count FROM fourkeys me GROUP BY bar ORDER BY bar ASC
+      ) AS foo
+      ORDER BY bar DESC
+    ) AS bar
+    ORDER BY bar
+  )',
+  [],
+);