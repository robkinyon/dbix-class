--- conflicted
+++ resolved
@@ -172,13 +172,7 @@
 
 sc_
 
-<<<<<<< HEAD
-Robert Sedlacek <phaylon@dunkelheit.at>
-
-Justin Guenther <jguenther@agr.gc.ca>
-=======
 Justin Guenther <guentherj@agr.gc.ca>
->>>>>>> d8627bf1
 
 Daisuke Murase <typester@cpan.org>
 
