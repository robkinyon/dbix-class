--- conflicted
+++ resolved
@@ -11,11 +11,7 @@
 # $VERSION declaration must stay up here, ahead of any other package
 # declarations, as to not confuse various modules attempting to determine
 # this ones version, whether that be s.c.o. or Module::Metadata, etc
-<<<<<<< HEAD
 $VERSION = '0.08241';
-=======
-$VERSION = '0.08209';
->>>>>>> aab82aa7
 
 $VERSION = eval $VERSION if $VERSION =~ /_/; # numify for warning-free dev releases
 
