--- conflicted
+++ resolved
@@ -160,11 +160,7 @@
 
 Brandon Black
 
-<<<<<<< HEAD
-Christopher H. Laco
-=======
 Scotty Allen <scotty@scottyallen.com>
->>>>>>> 5ef3e508
 
 =head1 LICENSE
 
