package DBIx::Class;

use strict;
use warnings;

use vars qw($VERSION);
use base qw/DBIx::Class::Componentised Class::Data::Accessor/;

sub mk_classdata { shift->mk_classaccessor(@_); }
sub component_base_class { 'DBIx::Class' }

# Always remember to do all digits for the version even if they're 0
# i.e. first release of 0.XX *must* be 0.XX000. This avoids fBSD ports
# brain damage and presumably various other packaging systems too

$VERSION = '0.05007';

sub MODIFY_CODE_ATTRIBUTES {
    my ($class,$code,@attrs) = @_;
    unless ($class->can('_attr_cache')) {
        $class->mk_classdata('_attr_cache');
        $class->_attr_cache({});
    }
    my $cache = $class->_attr_cache;
    $class->_attr_cache->{$code} = [@attrs];
    return ();
}

1;

=head1 NAME 

DBIx::Class - Extensible and flexible object <-> relational mapper.

=head1 SYNOPSIS

=head1 DESCRIPTION

This is an SQL to OO mapper, inspired by the L<Class::DBI> framework, 
and meant to support compability with it, while restructuring the 
internals and making it possible to support some new features like 
self-joins, distinct, group bys and more.

This project is still at an early stage, so the maintainers don't make
any absolute promise that full backwards-compatibility will be supported;
however, if we can without compromising the improvements we're trying to
make, we will, and any non-compatible changes will merit a full justification
on the mailing list and a CPAN developer release for people to test against.

The community can be found via -

  Mailing list: http://lists.rawmode.org/mailman/listinfo/dbix-class/

  SVN: http://dev.catalyst.perl.org/repos/bast/trunk/DBIx-Class/

  Wiki: http://dbix-class.shadowcatsystems.co.uk/

  IRC: irc.perl.org#dbix-class

=head1 QUICKSTART

If you're using L<Class::DBI>, and want an easy and fast way of migrating to
DBIx::Class, take a look at L<DBIx::Class::CDBICompat>.

There are two ways of using DBIx::Class, the "simple" way and the "schema" way.
The "simple" way of using DBIx::Class needs less classes than the "schema"
way but doesn't give you the ability to easily use different database connections.

Some examples where different database connections are useful are:

different users with different rights
different databases with the same schema.

=head2 Simple

First you need to create a base class which all other classes will inherit from.
See L<DBIx::Class::DB> for information on how to do this.

Then you need to create a class for every table you want to use with DBIx::Class.
See L<DBIx::Class::Table> for information on how to do this.

=head2 Schema

With this approach, the table classes inherit directly from DBIx::Class::Core,
although it might be a good idea to create a "parent" class for all table
classes that inherits from DBIx::Class::Core and adds additional methods
needed by all table classes, e.g. reading a config file or loading auto primary
key support.

Look at L<DBIx::Class::Schema> for information on how to do this.

If you need more help, check out the introduction in the 
manual below.

=head1 SEE ALSO

=over 4

=item L<DBIx::Class::Core> - DBIC Core Classes

=item L<DBIx::Class::Manual> - User's manual

=item L<DBIx::Class::CDBICompat> - L<Class::DBI> Compat layer

=item L<DBIx::Class::Schema>

=item L<DBIx::Class::ResultSet>

=item L<DBIx::Class::ResultSource>

=item L<DBIx::Class::Row> - row-level methods

=item L<DBIx::Class::PK> - primary key methods

=item L<DBIx::Class::Relationship> - relationships between tables

=back

=head1 AUTHOR

Matt S. Trout <mst@shadowcatsystems.co.uk>

=head1 CONTRIBUTORS

Andy Grundman <andy@hybridized.org>

Brian Cassidy <bricas@cpan.org>

Dan Kubb <dan.kubb-cpan@onautopilot.com>

Dan Sully <daniel@cpan.org>

David Kamholz <dkamholz@cpan.org>

Jules Bean

Marcus Ramberg <mramberg@cpan.org>

Paul Makepeace

CL Kao

Jess Robinson

Marcus Ramberg

Will Hawes

Todd Lipcon

Daniel Westermann-Clark <danieltwc@cpan.org>

Alexander Hartmaier <alex_hartmaier@hotmail.com>

Zbigniew Lukasiak

Nigel Metheringham <nigelm@cpan.org>

Jesper Krogh

Brandon Black

Christopher H. Laco

Scotty Allen <scotty@scottyallen.com>

sc_

<<<<<<< HEAD
Robert Sedlacek <phaylon@dunkelheit.at>
=======
Justin Guenther <jguenther@agr.gc.ca>
>>>>>>> ec30888d

=head1 LICENSE

You may distribute this code under the same terms as Perl itself.

=cut
<|MERGE_RESOLUTION|>--- conflicted
+++ resolved
@@ -166,11 +166,9 @@
 
 sc_
 
-<<<<<<< HEAD
 Robert Sedlacek <phaylon@dunkelheit.at>
-=======
+
 Justin Guenther <jguenther@agr.gc.ca>
->>>>>>> ec30888d
 
 =head1 LICENSE
 
