--- conflicted
+++ resolved
@@ -28,19 +28,6 @@
       });
     };
 
-<<<<<<< HEAD
-    *{"${class}::add_to_${meth}"} = sub {
-      my( $self, $obj ) = @_;
-      my $vals = @_ > 2 && ref $_[$#_] eq 'HASH' ? pop(@_) : {};
-      return $self->search_related($rel)->create({
-        map { $_=>$self->get_column($_) } $self->primary_columns(),
-        map { $_=>$obj->get_column($_) } $obj->primary_columns(),
-        %$vals,
-      });
-    };
-
-=======
->>>>>>> 3a868fb2
     *{"${class}::remove_from_${meth}"} = sub {
       my( $self, $obj ) = @_;
       return $self->search_related(
