--- conflicted
+++ resolved
@@ -3,17 +3,6 @@
 use strict;
 use warnings FATAL => 'all';
 
-<<<<<<< HEAD
-sub retrieve          { shift->find(@_)            }
-sub retrieve_all      { shift->search              }
-
-sub retrieve_from_sql {
-  my ($class, $cond, @rest) = @_;
-  $cond =~ s/^\s*WHERE//i;
-  $class->search_literal($cond, @rest);
-}
-=======
->>>>>>> 88cb6a1d
 
 sub retrieve  {
   die "No args to retrieve" unless @_ > 1;
