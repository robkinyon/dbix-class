--- conflicted
+++ resolved
@@ -145,24 +145,8 @@
 }
 
 sub select_single {
-<<<<<<< HEAD
   my $self = shift;
   my ($rv, $sth, @bind) = $self->_select(@_);
-=======
-  my ($self, $ident, $select, $condition, $attrs) = @_;
-  my $order = $attrs->{order_by};
-  if (ref $condition eq 'SCALAR') {
-    $order = $1 if $$condition =~ s/ORDER BY (.*)$//i;
-  }
-  my @args = ('select', $attrs->{bind}, $ident, $select, $condition, $order);
-  if ($attrs->{software_limit} ||
-      $self->sql_maker->_default_limit_syntax eq "GenericSubQ") {
-        $attrs->{software_limit} = 1;
-  } else {
-    push @args, 1, $attrs->{offset};
-  }  
-  my ($rv, $sth, @bind) = $self->_execute(@args);
->>>>>>> 9229f20a
   return $sth->fetchrow_array;
 }
 
