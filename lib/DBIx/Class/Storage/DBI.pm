package DBIx::Class::Storage::DBI;
# -*- mode: cperl; cperl-indent-level: 2 -*-

use base 'DBIx::Class::Storage';

use strict;
use warnings;
use Carp::Clan qw/^DBIx::Class/;
use DBI;
use DBIx::Class::Storage::DBI::Cursor;
use DBIx::Class::Storage::Statistics;
use Scalar::Util();
use List::Util();

__PACKAGE__->mk_group_accessors('simple' =>
    qw/_connect_info _dbi_connect_info _dbh _sql_maker _sql_maker_opts
       _conn_pid _conn_tid transaction_depth _dbh_autocommit savepoints/
);

# the values for these accessors are picked out (and deleted) from
# the attribute hashref passed to connect_info
my @storage_options = qw/
  on_connect_do on_disconnect_do disable_sth_caching unsafe auto_savepoint
/;
__PACKAGE__->mk_group_accessors('simple' => @storage_options);


# default cursor class, overridable in connect_info attributes
__PACKAGE__->cursor_class('DBIx::Class::Storage::DBI::Cursor');

__PACKAGE__->mk_group_accessors('inherited' => qw/sql_maker_class/);
__PACKAGE__->sql_maker_class('DBIx::Class::SQLAHacks');


=head1 NAME

DBIx::Class::Storage::DBI - DBI storage handler

=head1 SYNOPSIS

  my $schema = MySchema->connect('dbi:SQLite:my.db');

  $schema->storage->debug(1);
  $schema->dbh_do("DROP TABLE authors");

  $schema->resultset('Book')->search({
     written_on => $schema->storage->datetime_parser(DateTime->now)
  });

=head1 DESCRIPTION

This class represents the connection to an RDBMS via L<DBI>.  See
L<DBIx::Class::Storage> for general information.  This pod only
documents DBI-specific methods and behaviors.

=head1 METHODS

=cut

sub new {
  my $new = shift->next::method(@_);

  $new->transaction_depth(0);
  $new->_sql_maker_opts({});
  $new->{savepoints} = [];
  $new->{_in_dbh_do} = 0;
  $new->{_dbh_gen} = 0;

  $new;
}

=head2 connect_info

This method is normally called by L<DBIx::Class::Schema/connection>, which
encapsulates its argument list in an arrayref before passing them here.

The argument list may contain:

=over

=item *

The same 4-element argument set one would normally pass to
L<DBI/connect>, optionally followed by
L<extra attributes|/DBIx::Class specific connection attributes>
recognized by DBIx::Class:

  $connect_info_args = [ $dsn, $user, $password, \%dbi_attributes?, \%extra_attributes? ];

=item *

A single code reference which returns a connected
L<DBI database handle|DBI/connect> optionally followed by
L<extra attributes|/DBIx::Class specific connection attributes> recognized
by DBIx::Class:

  $connect_info_args = [ sub { DBI->connect (...) }, \%extra_attributes? ];

=item *

A single hashref with all the attributes and the dsn/user/password
mixed together:

  $connect_info_args = [{
    dsn => $dsn,
    user => $user,
    password => $pass,
    %dbi_attributes,
    %extra_attributes,
  }];

This is particularly useful for L<Catalyst> based applications, allowing the
following config (L<Config::General> style):

  <Model::DB>
    schema_class   App::DB
    <connect_info>
      dsn          dbi:mysql:database=test
      user         testuser
      password     TestPass
      AutoCommit   1
    </connect_info>
  </Model::DB>

=back

Please note that the L<DBI> docs recommend that you always explicitly
set C<AutoCommit> to either I<0> or I<1>.  L<DBIx::Class> further
recommends that it be set to I<1>, and that you perform transactions
via our L<DBIx::Class::Schema/txn_do> method.  L<DBIx::Class> will set it
to I<1> if you do not do explicitly set it to zero.  This is the default
for most DBDs. See L</DBIx::Class and AutoCommit> for details.

=head3 DBIx::Class specific connection attributes

In addition to the standard L<DBI|DBI/ATTRIBUTES_COMMON_TO_ALL_HANDLES>
L<connection|DBI/Database_Handle_Attributes> attributes, DBIx::Class recognizes
the following connection options. These options can be mixed in with your other
L<DBI> connection attributes, or placed in a seperate hashref
(C<\%extra_attributes>) as shown above.

Every time C<connect_info> is invoked, any previous settings for
these options will be cleared before setting the new ones, regardless of
whether any options are specified in the new C<connect_info>.


=over

=item on_connect_do

Specifies things to do immediately after connecting or re-connecting to
the database.  Its value may contain:

=over

=item a scalar

This contains one SQL statement to execute.

=item an array reference

This contains SQL statements to execute in order.  Each element contains
a string or a code reference that returns a string.

=item a code reference

This contains some code to execute.  Unlike code references within an
array reference, its return value is ignored.

=back

=item on_disconnect_do

Takes arguments in the same form as L</on_connect_do> and executes them
immediately before disconnecting from the database.

Note, this only runs if you explicitly call L</disconnect> on the
storage object.

=item disable_sth_caching

If set to a true value, this option will disable the caching of
statement handles via L<DBI/prepare_cached>.

=item limit_dialect

Sets the limit dialect. This is useful for JDBC-bridge among others
where the remote SQL-dialect cannot be determined by the name of the
driver alone. See also L<SQL::Abstract::Limit>.

=item quote_char

Specifies what characters to use to quote table and column names. If
you use this you will want to specify L</name_sep> as well.

C<quote_char> expects either a single character, in which case is it
is placed on either side of the table/column name, or an arrayref of length
2 in which case the table/column name is placed between the elements.

For example under MySQL you should use C<< quote_char => '`' >>, and for
SQL Server you should use C<< quote_char => [qw/[ ]/] >>.

=item name_sep

This only needs to be used in conjunction with C<quote_char>, and is used to
specify the charecter that seperates elements (schemas, tables, columns) from
each other. In most cases this is simply a C<.>.

The consequences of not supplying this value is that L<SQL::Abstract>
will assume DBIx::Class' uses of aliases to be complete column
names. The output will look like I<"me.name"> when it should actually
be I<"me"."name">.

=item unsafe

This Storage driver normally installs its own C<HandleError>, sets
C<RaiseError> and C<ShowErrorStatement> on, and sets C<PrintError> off on
all database handles, including those supplied by a coderef.  It does this
so that it can have consistent and useful error behavior.

If you set this option to a true value, Storage will not do its usual
modifications to the database handle's attributes, and instead relies on
the settings in your connect_info DBI options (or the values you set in
your connection coderef, in the case that you are connecting via coderef).

Note that your custom settings can cause Storage to malfunction,
especially if you set a C<HandleError> handler that suppresses exceptions
and/or disable C<RaiseError>.

=item auto_savepoint

If this option is true, L<DBIx::Class> will use savepoints when nesting
transactions, making it possible to recover from failure in the inner
transaction without having to abort all outer transactions.

=item cursor_class

Use this argument to supply a cursor class other than the default
L<DBIx::Class::Storage::DBI::Cursor>.

=back

Some real-life examples of arguments to L</connect_info> and
L<DBIx::Class::Schema/connect>

  # Simple SQLite connection
  ->connect_info([ 'dbi:SQLite:./foo.db' ]);

  # Connect via subref
  ->connect_info([ sub { DBI->connect(...) } ]);

  # A bit more complicated
  ->connect_info(
    [
      'dbi:Pg:dbname=foo',
      'postgres',
      'my_pg_password',
      { AutoCommit => 1 },
      { quote_char => q{"}, name_sep => q{.} },
    ]
  );

  # Equivalent to the previous example
  ->connect_info(
    [
      'dbi:Pg:dbname=foo',
      'postgres',
      'my_pg_password',
      { AutoCommit => 1, quote_char => q{"}, name_sep => q{.} },
    ]
  );

  # Same, but with hashref as argument
  # See parse_connect_info for explanation
  ->connect_info(
    [{
      dsn         => 'dbi:Pg:dbname=foo',
      user        => 'postgres',
      password    => 'my_pg_password',
      AutoCommit  => 1,
      quote_char  => q{"},
      name_sep    => q{.},
    }]
  );

  # Subref + DBIx::Class-specific connection options
  ->connect_info(
    [
      sub { DBI->connect(...) },
      {
          quote_char => q{`},
          name_sep => q{@},
          on_connect_do => ['SET search_path TO myschema,otherschema,public'],
          disable_sth_caching => 1,
      },
    ]
  );



=cut

sub connect_info {
  my ($self, $info_arg) = @_;

  return $self->_connect_info if !$info_arg;

  my @args = @$info_arg;  # take a shallow copy for further mutilation
  $self->_connect_info([@args]); # copy for _connect_info


  # combine/pre-parse arguments depending on invocation style

  my %attrs;
  if (ref $args[0] eq 'CODE') {     # coderef with optional \%extra_attributes
    %attrs = %{ $args[1] || {} };
    @args = $args[0];
  }
  elsif (ref $args[0] eq 'HASH') { # single hashref (i.e. Catalyst config)
    %attrs = %{$args[0]};
    @args = ();
    for (qw/password user dsn/) {
      unshift @args, delete $attrs{$_};
    }
  }
  else {                # otherwise assume dsn/user/password + \%attrs + \%extra_attrs
    %attrs = (
      % { $args[3] || {} },
      % { $args[4] || {} },
    );
    @args = @args[0,1,2];
  }

  # Kill sql_maker/_sql_maker_opts, so we get a fresh one with only
  #  the new set of options
  $self->_sql_maker(undef);
  $self->_sql_maker_opts({});

  if(keys %attrs) {
    for my $storage_opt (@storage_options, 'cursor_class') {    # @storage_options is declared at the top of the module
      if(my $value = delete $attrs{$storage_opt}) {
        $self->$storage_opt($value);
      }
    }
    for my $sql_maker_opt (qw/limit_dialect quote_char name_sep/) {
      if(my $opt_val = delete $attrs{$sql_maker_opt}) {
        $self->_sql_maker_opts->{$sql_maker_opt} = $opt_val;
      }
    }
  }

  %attrs = () if (ref $args[0] eq 'CODE');  # _connect() never looks past $args[0] in this case

  $self->_dbi_connect_info([@args, keys %attrs ? \%attrs : ()]);
  $self->_connect_info;
}

=head2 on_connect_do

This method is deprecated in favour of setting via L</connect_info>.


=head2 dbh_do

Arguments: ($subref | $method_name), @extra_coderef_args?

Execute the given $subref or $method_name using the new exception-based
connection management.

The first two arguments will be the storage object that C<dbh_do> was called
on and a database handle to use.  Any additional arguments will be passed
verbatim to the called subref as arguments 2 and onwards.

Using this (instead of $self->_dbh or $self->dbh) ensures correct
exception handling and reconnection (or failover in future subclasses).

Your subref should have no side-effects outside of the database, as
there is the potential for your subref to be partially double-executed
if the database connection was stale/dysfunctional.

Example:

  my @stuff = $schema->storage->dbh_do(
    sub {
      my ($storage, $dbh, @cols) = @_;
      my $cols = join(q{, }, @cols);
      $dbh->selectrow_array("SELECT $cols FROM foo");
    },
    @column_list
  );

=cut

sub dbh_do {
  my $self = shift;
  my $code = shift;

  my $dbh = $self->_dbh;

  return $self->$code($dbh, @_) if $self->{_in_dbh_do}
      || $self->{transaction_depth};

  local $self->{_in_dbh_do} = 1;

  my @result;
  my $want_array = wantarray;

  eval {
    $self->_verify_pid if $dbh;
    if(!$self->_dbh) {
        $self->_populate_dbh;
        $dbh = $self->_dbh;
    }

    if($want_array) {
        @result = $self->$code($dbh, @_);
    }
    elsif(defined $want_array) {
        $result[0] = $self->$code($dbh, @_);
    }
    else {
        $self->$code($dbh, @_);
    }
  };

  my $exception = $@;
  if(!$exception) { return $want_array ? @result : $result[0] }

  $self->throw_exception($exception) if $self->connected;

  # We were not connected - reconnect and retry, but let any
  #  exception fall right through this time
  $self->_populate_dbh;
  $self->$code($self->_dbh, @_);
}

# This is basically a blend of dbh_do above and DBIx::Class::Storage::txn_do.
# It also informs dbh_do to bypass itself while under the direction of txn_do,
#  via $self->{_in_dbh_do} (this saves some redundant eval and errorcheck, etc)
sub txn_do {
  my $self = shift;
  my $coderef = shift;

  ref $coderef eq 'CODE' or $self->throw_exception
    ('$coderef must be a CODE reference');

  return $coderef->(@_) if $self->{transaction_depth} && ! $self->auto_savepoint;

  local $self->{_in_dbh_do} = 1;

  my @result;
  my $want_array = wantarray;

  my $tried = 0;
  while(1) {
    eval {
      $self->_verify_pid if $self->_dbh;
      $self->_populate_dbh if !$self->_dbh;

      $self->txn_begin;
      if($want_array) {
          @result = $coderef->(@_);
      }
      elsif(defined $want_array) {
          $result[0] = $coderef->(@_);
      }
      else {
          $coderef->(@_);
      }
      $self->txn_commit;
    };

    my $exception = $@;
    if(!$exception) { return $want_array ? @result : $result[0] }

    if($tried++ > 0 || $self->connected) {
      eval { $self->txn_rollback };
      my $rollback_exception = $@;
      if($rollback_exception) {
        my $exception_class = "DBIx::Class::Storage::NESTED_ROLLBACK_EXCEPTION";
        $self->throw_exception($exception)  # propagate nested rollback
          if $rollback_exception =~ /$exception_class/;

        $self->throw_exception(
          "Transaction aborted: ${exception}. "
          . "Rollback failed: ${rollback_exception}"
        );
      }
      $self->throw_exception($exception)
    }

    # We were not connected, and was first try - reconnect and retry
    # via the while loop
    $self->_populate_dbh;
  }
}

=head2 disconnect

Our C<disconnect> method also performs a rollback first if the
database is not in C<AutoCommit> mode.

=cut

sub disconnect {
  my ($self) = @_;

  if( $self->connected ) {
    my $connection_do = $self->on_disconnect_do;
    $self->_do_connection_actions($connection_do) if ref($connection_do);

    $self->_dbh->rollback unless $self->_dbh_autocommit;
    $self->_dbh->disconnect;
    $self->_dbh(undef);
    $self->{_dbh_gen}++;
  }
}

=head2 with_deferred_fk_checks

=over 4

=item Arguments: C<$coderef>

=item Return Value: The return value of $coderef

=back

Storage specific method to run the code ref with FK checks deferred or
in MySQL's case disabled entirely.

=cut

# Storage subclasses should override this
sub with_deferred_fk_checks {
  my ($self, $sub) = @_;

  $sub->();
}

sub connected {
  my ($self) = @_;

  if(my $dbh = $self->_dbh) {
      if(defined $self->_conn_tid && $self->_conn_tid != threads->tid) {
          $self->_dbh(undef);
          $self->{_dbh_gen}++;
          return;
      }
      else {
          $self->_verify_pid;
          return 0 if !$self->_dbh;
      }
      return ($dbh->FETCH('Active') && $dbh->ping);
  }

  return 0;
}

# handle pid changes correctly
#  NOTE: assumes $self->_dbh is a valid $dbh
sub _verify_pid {
  my ($self) = @_;

  return if defined $self->_conn_pid && $self->_conn_pid == $$;

  $self->_dbh->{InactiveDestroy} = 1;
  $self->_dbh(undef);
  $self->{_dbh_gen}++;

  return;
}

sub ensure_connected {
  my ($self) = @_;

  unless ($self->connected) {
    $self->_populate_dbh;
  }
}

=head2 dbh

Returns the dbh - a data base handle of class L<DBI>.

=cut

sub dbh {
  my ($self) = @_;

  $self->ensure_connected;
  return $self->_dbh;
}

sub _sql_maker_args {
    my ($self) = @_;

    return ( bindtype=>'columns', array_datatypes => 1, limit_dialect => $self->dbh, %{$self->_sql_maker_opts} );
}

sub sql_maker {
  my ($self) = @_;
  unless ($self->_sql_maker) {
    my $sql_maker_class = $self->sql_maker_class;
    $self->ensure_class_loaded ($sql_maker_class);
    $self->_sql_maker($sql_maker_class->new( $self->_sql_maker_args ));
  }
  return $self->_sql_maker;
}

sub _rebless {}

sub _populate_dbh {
  my ($self) = @_;
  my @info = @{$self->_dbi_connect_info || []};
  $self->_dbh($self->_connect(@info));

  $self->_conn_pid($$);
  $self->_conn_tid(threads->tid) if $INC{'threads.pm'};

  $self->_determine_driver;

  # Always set the transaction depth on connect, since
  #  there is no transaction in progress by definition
  $self->{transaction_depth} = $self->_dbh_autocommit ? 0 : 1;

  my $connection_do = $self->on_connect_do;
  $self->_do_connection_actions($connection_do) if $connection_do;
}

sub _determine_driver {
  my ($self) = @_;

  if (ref $self eq 'DBIx::Class::Storage::DBI') {
    my $driver;

    if ($self->_dbh) { # we are connected
      $driver = $self->_dbh->{Driver}{Name};
    } else {
      # try to use dsn to not require being connected, the driver may still
      # force a connection in _rebless to determine version
      ($driver) = $self->_dbi_connect_info->[0] =~ /dbi:([^:]+):/i;
    }

    if ($self->load_optional_class("DBIx::Class::Storage::DBI::${driver}")) {
      bless $self, "DBIx::Class::Storage::DBI::${driver}";
      $self->_rebless();
    }
  }
}

sub _do_connection_actions {
  my $self = shift;
  my $connection_do = shift;

  if (!ref $connection_do) {
    $self->_do_query($connection_do);
  }
  elsif (ref $connection_do eq 'ARRAY') {
    $self->_do_query($_) foreach @$connection_do;
  }
  elsif (ref $connection_do eq 'CODE') {
    $connection_do->($self);
  }
  else {
    $self->throw_exception (sprintf ("Don't know how to process conection actions of type '%s'", ref $connection_do) );
  }

  return $self;
}

sub _do_query {
  my ($self, $action) = @_;

  if (ref $action eq 'CODE') {
    $action = $action->($self);
    $self->_do_query($_) foreach @$action;
  }
  else {
    # Most debuggers expect ($sql, @bind), so we need to exclude
    # the attribute hash which is the second argument to $dbh->do
    # furthermore the bind values are usually to be presented
    # as named arrayref pairs, so wrap those here too
    my @do_args = (ref $action eq 'ARRAY') ? (@$action) : ($action);
    my $sql = shift @do_args;
    my $attrs = shift @do_args;
    my @bind = map { [ undef, $_ ] } @do_args;

    $self->_query_start($sql, @bind);
    $self->_dbh->do($sql, $attrs, @do_args);
    $self->_query_end($sql, @bind);
  }

  return $self;
}

sub _connect {
  my ($self, @info) = @_;

  $self->throw_exception("You failed to provide any connection info")
    if !@info;

  my ($old_connect_via, $dbh);

  if ($INC{'Apache/DBI.pm'} && $ENV{MOD_PERL}) {
    $old_connect_via = $DBI::connect_via;
    $DBI::connect_via = 'connect';
  }

  eval {
    if(ref $info[0] eq 'CODE') {
       $dbh = &{$info[0]}
    }
    else {
       $dbh = DBI->connect(@info);
    }

    if($dbh && !$self->unsafe) {
      my $weak_self = $self;
      Scalar::Util::weaken($weak_self);
      $dbh->{HandleError} = sub {
          if ($weak_self) {
            $weak_self->throw_exception("DBI Exception: $_[0]");
          }
          else {
            croak ("DBI Exception: $_[0]");
          }
      };
      $dbh->{ShowErrorStatement} = 1;
      $dbh->{RaiseError} = 1;
      $dbh->{PrintError} = 0;
    }
  };

  $DBI::connect_via = $old_connect_via if $old_connect_via;

  $self->throw_exception("DBI Connection failed: " . ($@||$DBI::errstr))
    if !$dbh || $@;

  $self->_dbh_autocommit($dbh->{AutoCommit});

  $dbh;
}

sub svp_begin {
  my ($self, $name) = @_;

  $name = $self->_svp_generate_name
    unless defined $name;

  $self->throw_exception ("You can't use savepoints outside a transaction")
    if $self->{transaction_depth} == 0;

  $self->throw_exception ("Your Storage implementation doesn't support savepoints")
    unless $self->can('_svp_begin');

  push @{ $self->{savepoints} }, $name;

  $self->debugobj->svp_begin($name) if $self->debug;

  return $self->_svp_begin($name);
}

sub svp_release {
  my ($self, $name) = @_;

  $self->throw_exception ("You can't use savepoints outside a transaction")
    if $self->{transaction_depth} == 0;

  $self->throw_exception ("Your Storage implementation doesn't support savepoints")
    unless $self->can('_svp_release');

  if (defined $name) {
    $self->throw_exception ("Savepoint '$name' does not exist")
      unless grep { $_ eq $name } @{ $self->{savepoints} };

    # Dig through the stack until we find the one we are releasing.  This keeps
    # the stack up to date.
    my $svp;

    do { $svp = pop @{ $self->{savepoints} } } while $svp ne $name;
  } else {
    $name = pop @{ $self->{savepoints} };
  }

  $self->debugobj->svp_release($name) if $self->debug;

  return $self->_svp_release($name);
}

sub svp_rollback {
  my ($self, $name) = @_;

  $self->throw_exception ("You can't use savepoints outside a transaction")
    if $self->{transaction_depth} == 0;

  $self->throw_exception ("Your Storage implementation doesn't support savepoints")
    unless $self->can('_svp_rollback');

  if (defined $name) {
      # If they passed us a name, verify that it exists in the stack
      unless(grep({ $_ eq $name } @{ $self->{savepoints} })) {
          $self->throw_exception("Savepoint '$name' does not exist!");
      }

      # Dig through the stack until we find the one we are releasing.  This keeps
      # the stack up to date.
      while(my $s = pop(@{ $self->{savepoints} })) {
          last if($s eq $name);
      }
      # Add the savepoint back to the stack, as a rollback doesn't remove the
      # named savepoint, only everything after it.
      push(@{ $self->{savepoints} }, $name);
  } else {
      # We'll assume they want to rollback to the last savepoint
      $name = $self->{savepoints}->[-1];
  }

  $self->debugobj->svp_rollback($name) if $self->debug;

  return $self->_svp_rollback($name);
}

sub _svp_generate_name {
    my ($self) = @_;

    return 'savepoint_'.scalar(@{ $self->{'savepoints'} });
}

sub txn_begin {
  my $self = shift;
  $self->ensure_connected();
  if($self->{transaction_depth} == 0) {
    $self->debugobj->txn_begin()
      if $self->debug;
    # this isn't ->_dbh-> because
    #  we should reconnect on begin_work
    #  for AutoCommit users
    $self->dbh->begin_work;
  } elsif ($self->auto_savepoint) {
    $self->svp_begin;
  }
  $self->{transaction_depth}++;
}

sub txn_commit {
  my $self = shift;
  if ($self->{transaction_depth} == 1) {
    my $dbh = $self->_dbh;
    $self->debugobj->txn_commit()
      if ($self->debug);
    $dbh->commit;
    $self->{transaction_depth} = 0
      if $self->_dbh_autocommit;
  }
  elsif($self->{transaction_depth} > 1) {
    $self->{transaction_depth}--;
    $self->svp_release
      if $self->auto_savepoint;
  }
}

sub txn_rollback {
  my $self = shift;
  my $dbh = $self->_dbh;
  eval {
    if ($self->{transaction_depth} == 1) {
      $self->debugobj->txn_rollback()
        if ($self->debug);
      $self->{transaction_depth} = 0
        if $self->_dbh_autocommit;
      $dbh->rollback;
    }
    elsif($self->{transaction_depth} > 1) {
      $self->{transaction_depth}--;
      if ($self->auto_savepoint) {
        $self->svp_rollback;
        $self->svp_release;
      }
    }
    else {
      die DBIx::Class::Storage::NESTED_ROLLBACK_EXCEPTION->new;
    }
  };
  if ($@) {
    my $error = $@;
    my $exception_class = "DBIx::Class::Storage::NESTED_ROLLBACK_EXCEPTION";
    $error =~ /$exception_class/ and $self->throw_exception($error);
    # ensure that a failed rollback resets the transaction depth
    $self->{transaction_depth} = $self->_dbh_autocommit ? 0 : 1;
    $self->throw_exception($error);
  }
}

# This used to be the top-half of _execute.  It was split out to make it
#  easier to override in NoBindVars without duping the rest.  It takes up
#  all of _execute's args, and emits $sql, @bind.
sub _prep_for_execute {
  my ($self, $op, $extra_bind, $ident, $args) = @_;

  if( Scalar::Util::blessed($ident) && $ident->isa("DBIx::Class::ResultSource") ) {
    $ident = $ident->from();
  }

  my ($sql, @bind) = $self->sql_maker->$op($ident, @$args);

  unshift(@bind,
    map { ref $_ eq 'ARRAY' ? $_ : [ '!!dummy', $_ ] } @$extra_bind)
      if $extra_bind;
  return ($sql, \@bind);
}


sub _fix_bind_params {
    my ($self, @bind) = @_;

    ### Turn @bind from something like this:
    ###   ( [ "artist", 1 ], [ "cdid", 1, 3 ] )
    ### to this:
    ###   ( "'1'", "'1'", "'3'" )
    return
        map {
            if ( defined( $_ && $_->[1] ) ) {
                map { qq{'$_'}; } @{$_}[ 1 .. $#$_ ];
            }
            else { q{'NULL'}; }
        } @bind;
}

sub _query_start {
    my ( $self, $sql, @bind ) = @_;

    if ( $self->debug ) {
        @bind = $self->_fix_bind_params(@bind);

        $self->debugobj->query_start( $sql, @bind );
    }
}

sub _query_end {
    my ( $self, $sql, @bind ) = @_;

    if ( $self->debug ) {
        @bind = $self->_fix_bind_params(@bind);
        $self->debugobj->query_end( $sql, @bind );
    }
}

sub _dbh_execute {
  my ($self, $dbh, $op, $extra_bind, $ident, $bind_attributes, @args) = @_;

  my ($sql, $bind) = $self->_prep_for_execute($op, $extra_bind, $ident, \@args);

  $self->_query_start( $sql, @$bind );

  my $sth = $self->sth($sql,$op);

  my $placeholder_index = 1;

  foreach my $bound (@$bind) {
    my $attributes = {};
    my($column_name, @data) = @$bound;

    if ($bind_attributes) {
      $attributes = $bind_attributes->{$column_name}
      if defined $bind_attributes->{$column_name};
    }

    foreach my $data (@data) {
      my $ref = ref $data;
      $data = $ref && $ref ne 'ARRAY' ? ''.$data : $data; # stringify args (except arrayrefs)

      $sth->bind_param($placeholder_index, $data, $attributes);
      $placeholder_index++;
    }
  }

  # Can this fail without throwing an exception anyways???
  my $rv = $sth->execute();
  $self->throw_exception($sth->errstr) if !$rv;

  $self->_query_end( $sql, @$bind );

  return (wantarray ? ($rv, $sth, @$bind) : $rv);
}

sub _execute {
    my $self = shift;
    $self->dbh_do('_dbh_execute', @_)
}

sub insert {
  my ($self, $source, $to_insert) = @_;

  my $ident = $source->from;
  my $bind_attributes = $self->source_bind_attributes($source);

  my $updated_cols = {};

  $self->ensure_connected;
  foreach my $col ( $source->columns ) {
    if ( !defined $to_insert->{$col} ) {
      my $col_info = $source->column_info($col);

      if ( $col_info->{auto_nextval} ) {
        $updated_cols->{$col} = $to_insert->{$col} = $self->_sequence_fetch( 'nextval', $col_info->{sequence} || $self->_dbh_get_autoinc_seq($self->dbh, $source) );
      }
    }
  }

  $self->_execute('insert' => [], $source, $bind_attributes, $to_insert);

  return $updated_cols;
}

## Still not quite perfect, and EXPERIMENTAL
## Currently it is assumed that all values passed will be "normal", i.e. not
## scalar refs, or at least, all the same type as the first set, the statement is
## only prepped once.
sub insert_bulk {
  my ($self, $source, $cols, $data) = @_;
  my %colvalues;
  my $table = $source->from;
  @colvalues{@$cols} = (0..$#$cols);
  my ($sql, @bind) = $self->sql_maker->insert($table, \%colvalues);

  $self->_query_start( $sql, @bind );
  my $sth = $self->sth($sql);

#  @bind = map { ref $_ ? ''.$_ : $_ } @bind; # stringify args

  ## This must be an arrayref, else nothing works!
  my $tuple_status = [];

  ## Get the bind_attributes, if any exist
  my $bind_attributes = $self->source_bind_attributes($source);

  ## Bind the values and execute
  my $placeholder_index = 1;

  foreach my $bound (@bind) {

    my $attributes = {};
    my ($column_name, $data_index) = @$bound;

    if( $bind_attributes ) {
      $attributes = $bind_attributes->{$column_name}
      if defined $bind_attributes->{$column_name};
    }

    my @data = map { $_->[$data_index] } @$data;

    $sth->bind_param_array( $placeholder_index, [@data], $attributes );
    $placeholder_index++;
  }
  my $rv = eval { $sth->execute_array({ArrayTupleStatus => $tuple_status}) };
  if (my $err = $@) {
    my $i = 0;
    ++$i while $i <= $#$tuple_status && !ref $tuple_status->[$i];

    $self->throw_exception($sth->errstr || "Unexpected populate error: $err")
      if ($i > $#$tuple_status);

    require Data::Dumper;
    local $Data::Dumper::Terse = 1;
    local $Data::Dumper::Indent = 1;
    local $Data::Dumper::Useqq = 1;
    local $Data::Dumper::Quotekeys = 0;

    $self->throw_exception(sprintf "%s for populate slice:\n%s",
      $tuple_status->[$i][1],
      Data::Dumper::Dumper(
        { map { $cols->[$_] => $data->[$i][$_] } (0 .. $#$cols) }
      ),
    );
  }
  $self->throw_exception($sth->errstr) if !$rv;

  $self->_query_end( $sql, @bind );
  return (wantarray ? ($rv, $sth, @bind) : $rv);
}

sub update {
  my $self = shift @_;
  my $source = shift @_;
  my $bind_attributes = $self->source_bind_attributes($source);

  return $self->_execute('update' => [], $source, $bind_attributes, @_);
}


sub delete {
  my $self = shift @_;
  my $source = shift @_;

  my $bind_attrs = $self->source_bind_attributes($source);

  return $self->_execute('delete' => [], $source, $bind_attrs, @_);
}

# We were sent here because the $rs contains a complex search
# which will require a subquery to select the correct rows
# (i.e. joined or limited resultsets)
#
# Genarating a single PK column subquery is trivial and supported
# by all RDBMS. However if we have a multicolumn PK, things get ugly.
# Look at _multipk_update_delete()
sub _subq_update_delete {
  my $self = shift;
  my ($rs, $op, $values) = @_;

  my $rsrc = $rs->result_source;

  # we already check this, but double check naively just in case. Should be removed soon
  my $sel = $rs->_resolved_attrs->{select};
  $sel = [ $sel ] unless ref $sel eq 'ARRAY';
  my @pcols = $rsrc->primary_columns;
  if (@$sel != @pcols) {
    $self->throw_exception (
      'Subquery update/delete can not be called on resultsets selecting a'
     .' number of columns different than the number of primary keys'
    );
  }

  if (@pcols == 1) {
    return $self->$op (
      $rsrc,
      $op eq 'update' ? $values : (),
      { $pcols[0] => { -in => $rs->as_query } },
    );
  }

  else {
    return $self->_multipk_update_delete (@_);
  }
}

# ANSI SQL does not provide a reliable way to perform a multicol-PK
# resultset update/delete involving subqueries. So by default resort
# to simple (and inefficient) delete_all style per-row opearations,
# while allowing specific storages to override this with a faster
# implementation.
#
sub _multipk_update_delete {
  return shift->_per_row_update_delete (@_);
}

# This is the default loop used to delete/update rows for multi PK
# resultsets, and used by mysql exclusively (because it can't do anything
# else).
#
# We do not use $row->$op style queries, because resultset update/delete
# is not expected to cascade (this is what delete_all/update_all is for).
#
# There should be no race conditions as the entire operation is rolled
# in a transaction.
#
sub _per_row_update_delete {
  my $self = shift;
  my ($rs, $op, $values) = @_;

  my $rsrc = $rs->result_source;
  my @pcols = $rsrc->primary_columns;

  my $guard = $self->txn_scope_guard;

  # emulate the return value of $sth->execute for non-selects
  my $row_cnt = '0E0';

  my $subrs_cur = $rs->cursor;
  while (my @pks = $subrs_cur->next) {

    my $cond;
    for my $i (0.. $#pcols) {
      $cond->{$pcols[$i]} = $pks[$i];
    }

    $self->$op (
      $rsrc,
      $op eq 'update' ? $values : (),
      $cond,
    );

    $row_cnt++;
  }

  $guard->commit;

  return $row_cnt;
}

sub _select {
  my $self = shift;

  # localization is neccessary as
  # 1) there is no infrastructure to pass this around before SQLA2
  # 2) _select_args sets it and _prep_for_execute consumes it
  my $sql_maker = $self->sql_maker;
  local $sql_maker->{_dbic_rs_attrs};

  return $self->_execute($self->_select_args(@_));
}

sub _select_args_to_query {
  my $self = shift;

  # localization is neccessary as
  # 1) there is no infrastructure to pass this around before SQLA2
  # 2) _select_args sets it and _prep_for_execute consumes it
  my $sql_maker = $self->sql_maker;
  local $sql_maker->{_dbic_rs_attrs};

  # my ($op, $bind, $ident, $bind_attrs, $select, $cond, $order, $rows, $offset)
  #  = $self->_select_args($ident, $select, $cond, $attrs);
  my ($op, $bind, $ident, $bind_attrs, @args) =
    $self->_select_args(@_);

  # my ($sql, $prepared_bind) = $self->_prep_for_execute($op, $bind, $ident, [ $select, $cond, $order, $rows, $offset ]);
  my ($sql, $prepared_bind) = $self->_prep_for_execute($op, $bind, $ident, \@args);
  $prepared_bind ||= [];

  return wantarray
    ? ($sql, $prepared_bind, $bind_attrs)
    : \[ "($sql)", @$prepared_bind ]
  ;
}

sub _select_args {
  my ($self, $ident, $select, $where, $attrs) = @_;

  my $sql_maker = $self->sql_maker;
<<<<<<< HEAD
  $sql_maker->{_dbic_rs_attrs} = $attrs;

  my $order = { map
    { $attrs->{$_} ? ( $_ => $attrs->{$_} ) : ()  }
    (qw/order_by group_by having _virtual_order_by/ )
  };


  my $bind_attrs = {};

=======
>>>>>>> ceb52d19
  my $alias2source = $self->_resolve_ident_sources ($ident);

  # calculate bind_attrs before possible $ident mangling
  my $bind_attrs = {};
  for my $alias (keys %$alias2source) {
    my $bindtypes = $self->source_bind_attributes ($alias2source->{$alias}) || {};
    for my $col (keys %$bindtypes) {

      my $fqcn = join ('.', $alias, $col);
      $bind_attrs->{$fqcn} = $bindtypes->{$col} if $bindtypes->{$col};

      # so that unqualified searches can be bound too
      $bind_attrs->{$col} = $bind_attrs->{$fqcn} if $alias eq 'me';
    }
  }

  my @limit;
  if ($attrs->{software_limit} ||
      $sql_maker->_default_limit_syntax eq "GenericSubQ") {
        $attrs->{software_limit} = 1;
  } else {
    $self->throw_exception("rows attribute must be positive if present")
      if (defined($attrs->{rows}) && !($attrs->{rows} > 0));

    # MySQL actually recommends this approach.  I cringe.
    $attrs->{rows} = 2**48 if not defined $attrs->{rows} and defined $attrs->{offset};

    if ($attrs->{rows} && keys %{$attrs->{collapse}}) {
      ($ident, $select, $where, $attrs)
        = $self->_adjust_select_args_for_limited_prefetch ($ident, $select, $where, $attrs);
    }
    else {
      push @limit, $attrs->{rows}, $attrs->{offset};
    }
  }

###
  # This would be the point to deflate anything found in $where
  # (and leave $attrs->{bind} intact). Problem is - inflators historically
  # expect a row object. And all we have is a resultsource (it is trivial
  # to extract deflator coderefs via $alias2source above).
  #
  # I don't see a way forward other than changing the way deflators are
  # invoked, and that's just bad...
###

  my $order = { map
    { $attrs->{$_} ? ( $_ => $attrs->{$_} ) : ()  }
    (qw/order_by group_by having _virtual_order_by/ )
  };


  $sql_maker->{for} = delete $attrs->{for};

  return ('select', $attrs->{bind}, $ident, $bind_attrs, $select, $where, $order, @limit);
}

sub _adjust_select_args_for_limited_prefetch {
  my ($self, $from, $select, $where, $attrs) = @_;

  if ($attrs->{group_by} and @{$attrs->{group_by}}) {
    $self->throw_exception ('Prefetch with limit (rows/offset) is not supported on resultsets with a group_by attribute');
  }

  $self->throw_exception ('Prefetch with limit (rows/offset) is not supported on resultsets with a custom from attribute')
    if (ref $from ne 'ARRAY');

  # separate attributes
  my $sub_attrs = { %$attrs };
  delete $attrs->{$_} for qw/where bind rows offset/;
  delete $sub_attrs->{$_} for qw/for collapse select order_by/;

  my $alias = $attrs->{alias};

  # create subquery select list
  my $sub_select = [ grep { $_ =~ /^$alias\./ } @{$attrs->{select}} ];

  # bring over all non-collapse-induced order_by into the inner query (if any)
  # the outer one will have to keep them all
  if (my $ord_cnt = @{$attrs->{order_by}} - @{$attrs->{_collapse_order_by}} ) {
    $sub_attrs->{order_by} = [
      @{$attrs->{order_by}}[ 0 .. ($#{$attrs->{order_by}} - $ord_cnt - 1) ]
    ];
  }


  # mangle the head of the {from}
  my $self_ident = shift @$from;

  my %join_info = map { $_->[0]{-alias} => $_->[0] } (@$from);

  my (%inner_joins);

  # decide which parts of the join will remain on the inside
  #
  # this is not a very viable optimisation, but it was written
  # before I realised this, so might as well remain. We can throw
  # away _any_ branches of the join tree that are:
  # 1) not mentioned in the condition/order
  # 2) left-join leaves (or left-join leaf chains)
  # Most of the join ocnditions will not satisfy this, but for real
  # complex queries some might, and we might make some RDBMS happy.
  #
  #
  # since we do not have introspectable SQLA, we fall back to ugly
  # scanning of raw SQL for WHERE, and for pieces of ORDER BY
  # in order to determine what goes into %inner_joins
  # It may not be very efficient, but it's a reasonable stop-gap
  {
    # produce stuff unquoted, so it can be scanned
    my $sql_maker = $self->sql_maker;
    local $sql_maker->{quote_char};

    my @order_by = (map
      { ref $_ ? $_->[0] : $_ }
      $sql_maker->_order_by_chunks ($sub_attrs->{order_by})
    );

    my $where_sql = $sql_maker->where ($where);

    # sort needed joins
    for my $alias (keys %join_info) {

      # any table alias found on a column name in where or order_by
      # gets included in %inner_joins
      # Also any parent joins that are needed to reach this particular alias
      for my $piece ($where_sql, @order_by ) {
        if ($piece =~ /\b$alias\./) {
          $inner_joins{$alias} = 1;
        }
      }
    }
  }

  # scan for non-leaf/non-left joins and mark as needed
  # also mark all ancestor joins that are needed to reach this particular alias
  # (e.g.  join => { cds => 'tracks' } - tracks will bring cds too )
  #
  # traverse by the size of the -join_path i.e. reverse depth first
  for my $alias (sort { @{$join_info{$b}{-join_path}} <=> @{$join_info{$a}{-join_path}} } (keys %join_info) ) {

    my $j = $join_info{$alias};
    $inner_joins{$alias} = 1 if (! $j->{-join_type} || ($j->{-join_type} !~ /^left$/i) );

    if ($inner_joins{$alias}) {
      $inner_joins{$_} = 1 for (@{$j->{-join_path}});
    }
  }

  # construct the inner $from for the subquery
  my $inner_from = [ $self_ident ];
  if (keys %inner_joins) {
    for my $j (@$from) {
      push @$inner_from, $j if $inner_joins{$j->[0]{-alias}};
    }

    # if a multi-type join was needed in the subquery ("multi" is indicated by
    # presence in {collapse}) - add a group_by to simulate the collapse in the subq
    for my $alias (keys %inner_joins) {

      # the dot comes from some weirdness in collapse
      # remove after the rewrite
      if ($attrs->{collapse}{".$alias"}) {
        $sub_attrs->{group_by} = $sub_select;
        last;
      }
    }
  }

  # generate the subquery
  my $subq = $self->_select_args_to_query (
    $inner_from,
    $sub_select,
    $where,
    $sub_attrs
  );

  # put it back in $from
  unshift @$from, { $alias => $subq };

  # This is totally horrific - the $where ends up in both the inner and outer query
  # Unfortunately not much can be done until SQLA2 introspection arrives
  #
  # OTOH it can be seen as a plus: <ash> (notes that this query would make a DBA cry ;)
  return ($from, $select, $where, $attrs);
}

sub _resolve_ident_sources {
  my ($self, $ident) = @_;

  my $alias2source = {};

  # the reason this is so contrived is that $ident may be a {from}
  # structure, specifying multiple tables to join
  if ( Scalar::Util::blessed($ident) && $ident->isa("DBIx::Class::ResultSource") ) {
    # this is compat mode for insert/update/delete which do not deal with aliases
    $alias2source->{me} = $ident;
  }
  elsif (ref $ident eq 'ARRAY') {

    for (@$ident) {
      my $tabinfo;
      if (ref $_ eq 'HASH') {
        $tabinfo = $_;
      }
      if (ref $_ eq 'ARRAY' and ref $_->[0] eq 'HASH') {
        $tabinfo = $_->[0];
      }

      $alias2source->{$tabinfo->{-alias}} = $tabinfo->{-source_handle}->resolve
        if ($tabinfo->{-source_handle});
    }
  }

  return $alias2source;
}

# Takes $ident, \@column_names
#
# returns { $column_name => \%column_info, ... }
# also note: this adds -result_source => $rsrc to the column info
#
# usage:
#   my $col_sources = $self->_resolve_column_info($ident, [map $_->[0], @{$bind}]);
sub _resolve_column_info {
  my ($self, $ident, $colnames) = @_;
  my $alias2src = $self->_resolve_ident_sources($ident);

  my $sep = $self->_sql_maker_opts->{name_sep} || '.';
  $sep = "\Q$sep\E";
  
  my %return;
  foreach my $col (@{$colnames}) {
    $col =~ m/^ (?: ([^$sep]+) $sep)? (.+) $/x;

    my $alias = $1 || 'me';
    my $colname = $2;

    my $rsrc = $alias2src->{$alias};
    $return{$col} = $rsrc && { %{$rsrc->column_info($colname)}, -result_source => $rsrc };
  }
  return \%return;
}

sub count {
  my ($self, $source, $attrs) = @_;

  my $tmp_attrs = { %$attrs };

  # take off any limits, record_filter is cdbi, and no point of ordering a count
  delete $tmp_attrs->{$_} for (qw/select as rows offset order_by record_filter/);

  # overwrite the selector
  $tmp_attrs->{select} = { count => '*' };

  my $tmp_rs = $source->resultset_class->new($source, $tmp_attrs);
  my ($count) = $tmp_rs->cursor->next;

  # if the offset/rows attributes are still present, we did not use
  # a subquery, so we need to make the calculations in software
  $count -= $attrs->{offset} if $attrs->{offset};
  $count = $attrs->{rows} if $attrs->{rows} and $attrs->{rows} < $count;
  $count = 0 if ($count < 0);

  return $count;
}

sub count_grouped {
  my ($self, $source, $attrs) = @_;

  # copy for the subquery, we need to do some adjustments to it too
  my $sub_attrs = { %$attrs };

  # these can not go in the subquery, and there is no point of ordering it
  delete $sub_attrs->{$_} for qw/collapse select as order_by/;

  # if we prefetch, we group_by primary keys only as this is what we would get out of the rs via ->next/->all
  # simply deleting group_by suffices, as the code below will re-fill it
  # Note: we check $attrs, as $sub_attrs has collapse deleted
  if (ref $attrs->{collapse} and keys %{$attrs->{collapse}} ) {
    delete $sub_attrs->{group_by};
  }

  $sub_attrs->{group_by} ||= [ map { "$attrs->{alias}.$_" } ($source->primary_columns) ];
  $sub_attrs->{select} = $self->_grouped_count_select ($source, $sub_attrs);

  $attrs->{from} = [{
    count_subq => $source->resultset_class->new ($source, $sub_attrs )->as_query
  }];

  # the subquery replaces this
  delete $attrs->{$_} for qw/where bind collapse group_by having having_bind rows offset/;

  return $self->count ($source, $attrs);
}

#
# Returns a SELECT to go with a supplied GROUP BY
# (caled by count_grouped so a group_by is present)
# Most databases expect them to match, but some
# choke in various ways.
#
sub _grouped_count_select {
  my ($self, $source, $rs_args) = @_;
  return $rs_args->{group_by};
}

sub source_bind_attributes {
  my ($self, $source) = @_;

  my $bind_attributes;
  foreach my $column ($source->columns) {

    my $data_type = $source->column_info($column)->{data_type} || '';
    $bind_attributes->{$column} = $self->bind_attribute_by_data_type($data_type)
     if $data_type;
  }

  return $bind_attributes;
}

=head2 select

=over 4

=item Arguments: $ident, $select, $condition, $attrs

=back

Handle a SQL select statement.

=cut

sub select {
  my $self = shift;
  my ($ident, $select, $condition, $attrs) = @_;
  return $self->cursor_class->new($self, \@_, $attrs);
}

sub select_single {
  my $self = shift;
  my ($rv, $sth, @bind) = $self->_select(@_);
  my @row = $sth->fetchrow_array;
  my @nextrow = $sth->fetchrow_array if @row;
  if(@row && @nextrow) {
    carp "Query returned more than one row.  SQL that returns multiple rows is DEPRECATED for ->find and ->single";
  }
  # Need to call finish() to work round broken DBDs
  $sth->finish();
  return @row;
}

=head2 sth

=over 4

=item Arguments: $sql

=back

Returns a L<DBI> sth (statement handle) for the supplied SQL.

=cut

sub _dbh_sth {
  my ($self, $dbh, $sql) = @_;

  # 3 is the if_active parameter which avoids active sth re-use
  my $sth = $self->disable_sth_caching
    ? $dbh->prepare($sql)
    : $dbh->prepare_cached($sql, {}, 3);

  # XXX You would think RaiseError would make this impossible,
  #  but apparently that's not true :(
  $self->throw_exception($dbh->errstr) if !$sth;

  $sth;
}

sub sth {
  my ($self, $sql) = @_;
  $self->dbh_do('_dbh_sth', $sql);
}

sub _dbh_columns_info_for {
  my ($self, $dbh, $table) = @_;

  if ($dbh->can('column_info')) {
    my %result;
    eval {
      my ($schema,$tab) = $table =~ /^(.+?)\.(.+)$/ ? ($1,$2) : (undef,$table);
      my $sth = $dbh->column_info( undef,$schema, $tab, '%' );
      $sth->execute();
      while ( my $info = $sth->fetchrow_hashref() ){
        my %column_info;
        $column_info{data_type}   = $info->{TYPE_NAME};
        $column_info{size}      = $info->{COLUMN_SIZE};
        $column_info{is_nullable}   = $info->{NULLABLE} ? 1 : 0;
        $column_info{default_value} = $info->{COLUMN_DEF};
        my $col_name = $info->{COLUMN_NAME};
        $col_name =~ s/^\"(.*)\"$/$1/;

        $result{$col_name} = \%column_info;
      }
    };
    return \%result if !$@ && scalar keys %result;
  }

  my %result;
  my $sth = $dbh->prepare($self->sql_maker->select($table, undef, \'1 = 0'));
  $sth->execute;
  my @columns = @{$sth->{NAME_lc}};
  for my $i ( 0 .. $#columns ){
    my %column_info;
    $column_info{data_type} = $sth->{TYPE}->[$i];
    $column_info{size} = $sth->{PRECISION}->[$i];
    $column_info{is_nullable} = $sth->{NULLABLE}->[$i] ? 1 : 0;

    if ($column_info{data_type} =~ m/^(.*?)\((.*?)\)$/) {
      $column_info{data_type} = $1;
      $column_info{size}    = $2;
    }

    $result{$columns[$i]} = \%column_info;
  }
  $sth->finish;

  foreach my $col (keys %result) {
    my $colinfo = $result{$col};
    my $type_num = $colinfo->{data_type};
    my $type_name;
    if(defined $type_num && $dbh->can('type_info')) {
      my $type_info = $dbh->type_info($type_num);
      $type_name = $type_info->{TYPE_NAME} if $type_info;
      $colinfo->{data_type} = $type_name if $type_name;
    }
  }

  return \%result;
}

sub columns_info_for {
  my ($self, $table) = @_;
  $self->dbh_do('_dbh_columns_info_for', $table);
}

=head2 last_insert_id

Return the row id of the last insert.

=cut

sub _dbh_last_insert_id {
    # All Storage's need to register their own _dbh_last_insert_id
    # the old SQLite-based method was highly inappropriate

    my $self = shift;
    my $class = ref $self;
    $self->throw_exception (<<EOE);

No _dbh_last_insert_id() method found in $class.
Since the method of obtaining the autoincrement id of the last insert
operation varies greatly between different databases, this method must be
individually implemented for every storage class.
EOE
}

sub last_insert_id {
  my $self = shift;
  $self->dbh_do('_dbh_last_insert_id', @_);
}

=head2 sqlt_type

Returns the database driver name.

=cut

sub sqlt_type { shift->dbh->{Driver}->{Name} }

=head2 bind_attribute_by_data_type

Given a datatype from column info, returns a database specific bind
attribute for C<< $dbh->bind_param($val,$attribute) >> or nothing if we will
let the database planner just handle it.

Generally only needed for special case column types, like bytea in postgres.

=cut

sub bind_attribute_by_data_type {
    return;
}

=head2 is_datatype_numeric

Given a datatype from column_info, returns a boolean value indicating if
the current RDBMS considers it a numeric value. This controls how
L<DBIx::Class::Row/set_column> decides whether to mark the column as
dirty - when the datatype is deemed numeric a C<< != >> comparison will
be performed instead of the usual C<eq>.

=cut

sub is_datatype_numeric {
  my ($self, $dt) = @_;

  return 0 unless $dt;

  return $dt =~ /^ (?:
    numeric | int(?:eger)? | (?:tiny|small|medium|big)int | dec(?:imal)? | real | float | double (?: \s+ precision)? | (?:big)?serial
  ) $/ix;
}


=head2 create_ddl_dir (EXPERIMENTAL)

=over 4

=item Arguments: $schema \@databases, $version, $directory, $preversion, \%sqlt_args

=back

Creates a SQL file based on the Schema, for each of the specified
database engines in C<\@databases> in the given directory.
(note: specify L<SQL::Translator> names, not L<DBI> driver names).

Given a previous version number, this will also create a file containing
the ALTER TABLE statements to transform the previous schema into the
current one. Note that these statements may contain C<DROP TABLE> or
C<DROP COLUMN> statements that can potentially destroy data.

The file names are created using the C<ddl_filename> method below, please
override this method in your schema if you would like a different file
name format. For the ALTER file, the same format is used, replacing
$version in the name with "$preversion-$version".

See L<SQL::Translator/METHODS> for a list of values for C<\%sqlt_args>.
The most common value for this would be C<< { add_drop_table => 1 } >>
to have the SQL produced include a C<DROP TABLE> statement for each table
created. For quoting purposes supply C<quote_table_names> and
C<quote_field_names>.

If no arguments are passed, then the following default values are assumed:

=over 4

=item databases  - ['MySQL', 'SQLite', 'PostgreSQL']

=item version    - $schema->schema_version

=item directory  - './'

=item preversion - <none>

=back

By default, C<\%sqlt_args> will have

 { add_drop_table => 1, ignore_constraint_names => 1, ignore_index_names => 1 }

merged with the hash passed in. To disable any of those features, pass in a
hashref like the following

 { ignore_constraint_names => 0, # ... other options }


Note that this feature is currently EXPERIMENTAL and may not work correctly
across all databases, or fully handle complex relationships.

WARNING: Please check all SQL files created, before applying them.

=cut

sub create_ddl_dir {
  my ($self, $schema, $databases, $version, $dir, $preversion, $sqltargs) = @_;

  if(!$dir || !-d $dir) {
    carp "No directory given, using ./\n";
    $dir = "./";
  }
  $databases ||= ['MySQL', 'SQLite', 'PostgreSQL'];
  $databases = [ $databases ] if(ref($databases) ne 'ARRAY');

  my $schema_version = $schema->schema_version || '1.x';
  $version ||= $schema_version;

  $sqltargs = {
    add_drop_table => 1,
    ignore_constraint_names => 1,
    ignore_index_names => 1,
    %{$sqltargs || {}}
  };

  $self->throw_exception(q{Can't create a ddl file without SQL::Translator 0.09003: '}
      . $self->_check_sqlt_message . q{'})
          if !$self->_check_sqlt_version;

  my $sqlt = SQL::Translator->new( $sqltargs );

  $sqlt->parser('SQL::Translator::Parser::DBIx::Class');
  my $sqlt_schema = $sqlt->translate({ data => $schema })
    or $self->throw_exception ($sqlt->error);

  foreach my $db (@$databases) {
    $sqlt->reset();
    $sqlt->{schema} = $sqlt_schema;
    $sqlt->producer($db);

    my $file;
    my $filename = $schema->ddl_filename($db, $version, $dir);
    if (-e $filename && ($version eq $schema_version )) {
      # if we are dumping the current version, overwrite the DDL
      carp "Overwriting existing DDL file - $filename";
      unlink($filename);
    }

    my $output = $sqlt->translate;
    if(!$output) {
      carp("Failed to translate to $db, skipping. (" . $sqlt->error . ")");
      next;
    }
    if(!open($file, ">$filename")) {
      $self->throw_exception("Can't open $filename for writing ($!)");
      next;
    }
    print $file $output;
    close($file);

    next unless ($preversion);

    require SQL::Translator::Diff;

    my $prefilename = $schema->ddl_filename($db, $preversion, $dir);
    if(!-e $prefilename) {
      carp("No previous schema file found ($prefilename)");
      next;
    }

    my $difffile = $schema->ddl_filename($db, $version, $dir, $preversion);
    if(-e $difffile) {
      carp("Overwriting existing diff file - $difffile");
      unlink($difffile);
    }

    my $source_schema;
    {
      my $t = SQL::Translator->new($sqltargs);
      $t->debug( 0 );
      $t->trace( 0 );

      $t->parser( $db )
        or $self->throw_exception ($t->error);

      my $out = $t->translate( $prefilename )
        or $self->throw_exception ($t->error);

      $source_schema = $t->schema;

      $source_schema->name( $prefilename )
        unless ( $source_schema->name );
    }

    # The "new" style of producers have sane normalization and can support
    # diffing a SQL file against a DBIC->SQLT schema. Old style ones don't
    # And we have to diff parsed SQL against parsed SQL.
    my $dest_schema = $sqlt_schema;

    unless ( "SQL::Translator::Producer::$db"->can('preprocess_schema') ) {
      my $t = SQL::Translator->new($sqltargs);
      $t->debug( 0 );
      $t->trace( 0 );

      $t->parser( $db )
        or $self->throw_exception ($t->error);

      my $out = $t->translate( $filename )
        or $self->throw_exception ($t->error);

      $dest_schema = $t->schema;

      $dest_schema->name( $filename )
        unless $dest_schema->name;
    }

    my $diff = SQL::Translator::Diff::schema_diff($source_schema, $db,
                                                  $dest_schema,   $db,
                                                  $sqltargs
                                                 );
    if(!open $file, ">$difffile") {
      $self->throw_exception("Can't write to $difffile ($!)");
      next;
    }
    print $file $diff;
    close($file);
  }
}

=head2 deployment_statements

=over 4

=item Arguments: $schema, $type, $version, $directory, $sqlt_args

=back

Returns the statements used by L</deploy> and L<DBIx::Class::Schema/deploy>.

The L<SQL::Translator> (not L<DBI>) database driver name can be explicitly
provided in C<$type>, otherwise the result of L</sqlt_type> is used as default.

C<$directory> is used to return statements from files in a previously created
L</create_ddl_dir> directory and is optional. The filenames are constructed
from L<DBIx::Class::Schema/ddl_filename>, the schema name and the C<$version>.

If no C<$directory> is specified then the statements are constructed on the
fly using L<SQL::Translator> and C<$version> is ignored.

See L<SQL::Translator/METHODS> for a list of values for C<$sqlt_args>.

=cut

sub deployment_statements {
  my ($self, $schema, $type, $version, $dir, $sqltargs) = @_;
  # Need to be connected to get the correct sqlt_type
  $self->ensure_connected() unless $type;
  $type ||= $self->sqlt_type;
  $version ||= $schema->schema_version || '1.x';
  $dir ||= './';
  my $filename = $schema->ddl_filename($type, $version, $dir);
  if(-f $filename)
  {
      my $file;
      open($file, "<$filename")
        or $self->throw_exception("Can't open $filename ($!)");
      my @rows = <$file>;
      close($file);
      return join('', @rows);
  }

  $self->throw_exception(q{Can't deploy without SQL::Translator 0.09003: '}
      . $self->_check_sqlt_message . q{'})
          if !$self->_check_sqlt_version;

  require SQL::Translator::Parser::DBIx::Class;
  eval qq{use SQL::Translator::Producer::${type}};
  $self->throw_exception($@) if $@;

  # sources needs to be a parser arg, but for simplicty allow at top level
  # coming in
  $sqltargs->{parser_args}{sources} = delete $sqltargs->{sources}
      if exists $sqltargs->{sources};

  my $tr = SQL::Translator->new(%$sqltargs);
  SQL::Translator::Parser::DBIx::Class::parse( $tr, $schema );
  return "SQL::Translator::Producer::${type}"->can('produce')->($tr);
}

sub deploy {
  my ($self, $schema, $type, $sqltargs, $dir) = @_;
  my $deploy = sub {
    my $line = shift;
    return if($line =~ /^--/);
    return if(!$line);
    # next if($line =~ /^DROP/m);
    return if($line =~ /^BEGIN TRANSACTION/m);
    return if($line =~ /^COMMIT/m);
    return if $line =~ /^\s+$/; # skip whitespace only
    $self->_query_start($line);
    eval {
      $self->dbh->do($line); # shouldn't be using ->dbh ?
    };
    if ($@) {
      carp qq{$@ (running "${line}")};
    }
    $self->_query_end($line);
  };
  my @statements = $self->deployment_statements($schema, $type, undef, $dir, { %{ $sqltargs || {} }, no_comments => 1 } );
  if (@statements > 1) {
    foreach my $statement (@statements) {
      $deploy->( $statement );
    }
  }
  elsif (@statements == 1) {
    foreach my $line ( split(";\n", $statements[0])) {
      $deploy->( $line );
    }
  }
}

=head2 datetime_parser

Returns the datetime parser class

=cut

sub datetime_parser {
  my $self = shift;
  return $self->{datetime_parser} ||= do {
    $self->ensure_connected;
    $self->build_datetime_parser(@_);
  };
}

=head2 datetime_parser_type

Defines (returns) the datetime parser class - currently hardwired to
L<DateTime::Format::MySQL>

=cut

sub datetime_parser_type { "DateTime::Format::MySQL"; }

=head2 build_datetime_parser

See L</datetime_parser>

=cut

sub build_datetime_parser {
  my $self = shift;
  my $type = $self->datetime_parser_type(@_);
  eval "use ${type}";
  $self->throw_exception("Couldn't load ${type}: $@") if $@;
  return $type;
}

{
    my $_check_sqlt_version; # private
    my $_check_sqlt_message; # private
    sub _check_sqlt_version {
        return $_check_sqlt_version if defined $_check_sqlt_version;
        eval 'use SQL::Translator "0.09003"';
        $_check_sqlt_message = $@ || '';
        $_check_sqlt_version = !$@;
    }

    sub _check_sqlt_message {
        _check_sqlt_version if !defined $_check_sqlt_message;
        $_check_sqlt_message;
    }
}

=head2 is_replicating

A boolean that reports if a particular L<DBIx::Class::Storage::DBI> is set to
replicate from a master database.  Default is undef, which is the result
returned by databases that don't support replication.

=cut

sub is_replicating {
    return;

}

=head2 lag_behind_master

Returns a number that represents a certain amount of lag behind a master db
when a given storage is replicating.  The number is database dependent, but
starts at zero and increases with the amount of lag. Default in undef

=cut

sub lag_behind_master {
    return;
}

sub DESTROY {
  my $self = shift;
  return if !$self->_dbh;
  $self->_verify_pid;
  $self->_dbh(undef);
}

1;

=head1 USAGE NOTES

=head2 DBIx::Class and AutoCommit

DBIx::Class can do some wonderful magic with handling exceptions,
disconnections, and transactions when you use C<< AutoCommit => 1 >>
combined with C<txn_do> for transaction support.

If you set C<< AutoCommit => 0 >> in your connect info, then you are always
in an assumed transaction between commits, and you're telling us you'd
like to manage that manually.  A lot of the magic protections offered by
this module will go away.  We can't protect you from exceptions due to database
disconnects because we don't know anything about how to restart your
transactions.  You're on your own for handling all sorts of exceptional
cases if you choose the C<< AutoCommit => 0 >> path, just as you would
be with raw DBI.



=head1 AUTHORS

Matt S. Trout <mst@shadowcatsystems.co.uk>

Andy Grundman <andy@hybridized.org>

=head1 LICENSE

You may distribute this code under the same terms as Perl itself.

=cut<|MERGE_RESOLUTION|>--- conflicted
+++ resolved
@@ -1229,19 +1229,8 @@
   my ($self, $ident, $select, $where, $attrs) = @_;
 
   my $sql_maker = $self->sql_maker;
-<<<<<<< HEAD
   $sql_maker->{_dbic_rs_attrs} = $attrs;
 
-  my $order = { map
-    { $attrs->{$_} ? ( $_ => $attrs->{$_} ) : ()  }
-    (qw/order_by group_by having _virtual_order_by/ )
-  };
-
-
-  my $bind_attrs = {};
-
-=======
->>>>>>> ceb52d19
   my $alias2source = $self->_resolve_ident_sources ($ident);
 
   # calculate bind_attrs before possible $ident mangling
