package DBIx::Class::Storage::DBI;

use strict;
use warnings;
use DBI;
use SQL::Abstract::Limit;
use DBIx::Class::Storage::DBI::Cursor;

BEGIN {

package DBIC::SQL::Abstract; # Would merge upstream, but nate doesn't reply :(

use base qw/SQL::Abstract::Limit/;

sub select {
  my ($self, $table, $fields, $where, $order, @rest) = @_;
  @rest = (-1) unless defined $rest[0];
  $self->SUPER::select($table, $self->_recurse_fields($fields), 
                         $where, $order, @rest);
}

sub _emulate_limit {
  my $self = shift;
  if ($_[3] == -1) {
    return $_[1].$self->_order_by($_[2]);
  } else {
    return $self->SUPER::_emulate_limit(@_);
  }
}

sub _recurse_fields {
  my ($self, $fields) = @_;
  my $ref = ref $fields;
  return $self->_quote($fields) unless $ref;
  return $$fields if $ref eq 'SCALAR';

  if ($ref eq 'ARRAY') {
    return join(', ', map { $self->_recurse_fields($_) } @$fields);
  } elsif ($ref eq 'HASH') {
    foreach my $func (keys %$fields) {
      return $self->_sqlcase($func)
        .'( '.$self->_recurse_fields($fields->{$func}).' )';
    }
  }
}

sub _order_by {
  my $self = shift;
  my $ret = '';
  if (ref $_[0] eq 'HASH') {
    if (defined $_[0]->{group_by}) {
      $ret = $self->_sqlcase(' group by ')
               .$self->_recurse_fields($_[0]->{group_by});
    }
    if (defined $_[0]->{order_by}) {
      $ret .= $self->SUPER::_order_by($_[0]->{order_by});
    }
  } else {
    $ret = $self->SUPER::_order_by(@_);
  }
  return $ret;
}

sub _table {
  my ($self, $from) = @_;
  if (ref $from eq 'ARRAY') {
    return $self->_recurse_from(@$from);
  } elsif (ref $from eq 'HASH') {
    return $self->_make_as($from);
  } else {
    return $from;
  }
}

sub _recurse_from {
  my ($self, $from, @join) = @_;
  my @sqlf;
  push(@sqlf, $self->_make_as($from));
  foreach my $j (@join) {
    my ($to, $on) = @$j;

    # check whether a join type exists
    my $join_clause = '';
    if (ref($to) eq 'HASH' and exists($to->{-join_type})) {
      $join_clause = ' '.uc($to->{-join_type}).' JOIN ';
    } else {
      $join_clause = ' JOIN ';
    }
    push(@sqlf, $join_clause);

    if (ref $to eq 'ARRAY') {
      push(@sqlf, '(', $self->_recurse_from(@$to), ')');
    } else {
      push(@sqlf, $self->_make_as($to));
    }
    push(@sqlf, ' ON ', $self->_join_condition($on));
  }
  return join('', @sqlf);
}

sub _make_as {
  my ($self, $from) = @_;
  return join(' ', map { (ref $_ eq 'SCALAR' ? $$_ : $self->_quote($_)) }
                           reverse each %{$self->_skip_options($from)});
}

sub _skip_options {
  my ($self, $hash) = @_;
  my $clean_hash = {};
  $clean_hash->{$_} = $hash->{$_}
    for grep {!/^-/} keys %$hash;
  return $clean_hash;
}

sub _join_condition {
  my ($self, $cond) = @_;
  if (ref $cond eq 'HASH') {
    my %j;
    for (keys %$cond) { my $x = '= '.$self->_quote($cond->{$_}); $j{$_} = \$x; };
    return $self->_recurse_where(\%j);
  } elsif (ref $cond eq 'ARRAY') {
    return join(' OR ', map { $self->_join_condition($_) } @$cond);
  } else {
    die "Can't handle this yet!";
  }
}

sub _quote {
  my ($self, $label) = @_;
  return '' unless defined $label;
  return $self->SUPER::_quote($label);
}

} # End of BEGIN block

use base qw/DBIx::Class/;

__PACKAGE__->load_components(qw/Exception AccessorGroup/);

__PACKAGE__->mk_group_accessors('simple' =>
  qw/connect_info _dbh _sql_maker debug cursor on_connect_do/);

our $TRANSACTION = 0;

sub new {
  my $new = bless({}, ref $_[0] || $_[0]);
  $new->cursor("DBIx::Class::Storage::DBI::Cursor");
  $new->debug(1) if $ENV{DBIX_CLASS_STORAGE_DBI_DEBUG};
  return $new;
}

=head1 NAME 

DBIx::Class::Storage::DBI - DBI storage handler

=head1 SYNOPSIS

=head1 DESCRIPTION

This class represents the connection to the database

=head1 METHODS

=cut

=head2 on_connect_do

Executes the sql statements given as a listref on every db connect.

=cut

sub dbh {
  my ($self) = @_;
  my $dbh;
  unless (($dbh = $self->_dbh) && $dbh->FETCH('Active') && $dbh->ping) {
    $self->_populate_dbh;
  }
  return $self->_dbh;
}

sub sql_maker {
  my ($self) = @_;
  unless ($self->_sql_maker) {
    $self->_sql_maker(new DBIC::SQL::Abstract( limit_dialect => $self->dbh ));
  }
  return $self->_sql_maker;
}

sub _populate_dbh {
  my ($self) = @_;
  my @info = @{$self->connect_info || []};
  $self->_dbh($self->_connect(@info));

  # if on-connect sql statements are given execute them
  foreach my $sql_statement (@{$self->on_connect_do || []}) {
    $self->_dbh->do($sql_statement);
  }
}

sub _connect {
  my ($self, @info) = @_;
  return DBI->connect(@info);
}

=head2 txn_begin

Calls begin_work on the current dbh.

=cut

sub txn_begin {
  $_[0]->dbh->begin_work if $TRANSACTION++ == 0 and $_[0]->dbh->{AutoCommit};
}

=head2 txn_commit

Issues a commit against the current dbh.

=cut

sub txn_commit {
  if ($TRANSACTION == 0) {
    $_[0]->dbh->commit;
  }
  else {
    $_[0]->dbh->commit if --$TRANSACTION == 0;    
  }
}

=head2 txn_rollback

Issues a rollback against the current dbh.

=cut

sub txn_rollback {
  if ($TRANSACTION == 0) {
    $_[0]->dbh->rollback;
  }
  else {
    --$TRANSACTION == 0 ? $_[0]->dbh->rollback : die $@;    
  }
}

sub _execute {
  my ($self, $op, $extra_bind, $ident, @args) = @_;
  my ($sql, @bind) = $self->sql_maker->$op($ident, @args);
  unshift(@bind, @$extra_bind) if $extra_bind;
  warn "$sql: @bind" if $self->debug;
  my $sth = $self->sth($sql,$op);
  @bind = map { ref $_ ? ''.$_ : $_ } @bind; # stringify args
  my $rv = $sth->execute(@bind);
  return (wantarray ? ($rv, $sth, @bind) : $rv);
}

sub insert {
  my ($self, $ident, $to_insert) = @_;
  $self->throw( "Couldn't insert ".join(', ', map "$_ => $to_insert->{$_}", keys %$to_insert)." into ${ident}" )
    unless ($self->_execute('insert' => [], $ident, $to_insert));
  return $to_insert;
}

sub update {
  return shift->_execute('update' => [], @_);
}

sub delete {
  return shift->_execute('delete' => [], @_);
}

sub _select {
  my ($self, $ident, $select, $condition, $attrs) = @_;
  my $order = $attrs->{order_by};
  if (ref $condition eq 'SCALAR') {
    $order = $1 if $$condition =~ s/ORDER BY (.*)$//i;
  }
  if (exists $attrs->{group_by}) {
    $order = { group_by => $attrs->{group_by},
               ($order ? (order_by => $order) : ()) };
  }
  my @args = ('select', $attrs->{bind}, $ident, $select, $condition, $order);
  if ($attrs->{software_limit} ||
      $self->sql_maker->_default_limit_syntax eq "GenericSubQ") {
        $attrs->{software_limit} = 1;
  } else {
    push @args, $attrs->{rows}, $attrs->{offset};
  }
  return $self->_execute(@args);
}

sub select {
  my $self = shift;
  my ($ident, $select, $condition, $attrs) = @_;
  return $self->cursor->new($self, \@_, $attrs);
}

sub select_single {
  my $self = shift;
  my ($rv, $sth, @bind) = $self->_select(@_);
  return $sth->fetchrow_array;
}

sub sth {
<<<<<<< HEAD
  my ($self, $sql, $op) = @_;
  my $meth = (defined $op && $op ne 'select' ? 'prepare_cached' : 'prepare');
  return $self->dbh->$meth($sql);
=======
  my ($self, $sql) = @_;
  # 3 is the if_active parameter which avoids active sth re-use
  return $self->dbh->prepare_cached($sql, {}, 3);
}

=head2 columns_info_for

Returns database type info for a given table columns.

=cut

sub columns_info_for {
    my ($self, $table) = @_;
    my %result;
    if ( $self->dbh->can( 'column_info' ) ){
        my $sth = $self->dbh->column_info( undef, undef, $table, '%' );
        $sth->execute();
        while ( my $info = $sth->fetchrow_hashref() ){
            my %column_info;
            $column_info{data_type} = $info->{TYPE_NAME};
            $column_info{size} = $info->{COLUMN_SIZE};
            $column_info{is_nullable} = $info->{NULLABLE};
            $result{$info->{COLUMN_NAME}} = \%column_info;
        }
    }else{
        my $sth = $self->dbh->prepare("SELECT * FROM $table WHERE 1=0");
        $sth->execute;
        my @columns = @{$sth->{NAME}};
        for my $i ( 0 .. $#columns ){
            $result{$columns[$i]}{data_type} = $sth->{TYPE}->[$i];
        }
    }
    return \%result;
>>>>>>> 3b7992e1
}

1;

=head1 AUTHORS

Matt S. Trout <mst@shadowcatsystems.co.uk>

Andy Grundman <andy@hybridized.org>

=head1 LICENSE

You may distribute this code under the same terms as Perl itself.

=cut
<|MERGE_RESOLUTION|>--- conflicted
+++ resolved
@@ -301,11 +301,6 @@
 }
 
 sub sth {
-<<<<<<< HEAD
-  my ($self, $sql, $op) = @_;
-  my $meth = (defined $op && $op ne 'select' ? 'prepare_cached' : 'prepare');
-  return $self->dbh->$meth($sql);
-=======
   my ($self, $sql) = @_;
   # 3 is the if_active parameter which avoids active sth re-use
   return $self->dbh->prepare_cached($sql, {}, 3);
@@ -339,7 +334,6 @@
         }
     }
     return \%result;
->>>>>>> 3b7992e1
 }
 
 1;
