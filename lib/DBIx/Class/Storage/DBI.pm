package DBIx::Class::Storage::DBI;
# -*- mode: cperl; cperl-indent-level: 2 -*-

use base 'DBIx::Class::Storage';

use strict;    
use warnings;
use Carp::Clan qw/^DBIx::Class/;
use DBI;
use DBIx::Class::Storage::DBI::Cursor;
use DBIx::Class::Storage::Statistics;
use Scalar::Util();
use List::Util();

__PACKAGE__->mk_group_accessors('simple' =>
    qw/_connect_info _dbi_connect_info _dbh _sql_maker _sql_maker_opts
       _conn_pid _conn_tid transaction_depth _dbh_autocommit savepoints/
);

# the values for these accessors are picked out (and deleted) from
# the attribute hashref passed to connect_info
my @storage_options = qw/
  on_connect_do on_disconnect_do disable_sth_caching unsafe auto_savepoint
/;
__PACKAGE__->mk_group_accessors('simple' => @storage_options);


# default cursor class, overridable in connect_info attributes
__PACKAGE__->cursor_class('DBIx::Class::Storage::DBI::Cursor');

__PACKAGE__->mk_group_accessors('inherited' => qw/sql_maker_class/);
__PACKAGE__->sql_maker_class('DBIx::Class::SQLAHacks');


=head1 NAME

DBIx::Class::Storage::DBI - DBI storage handler

=head1 SYNOPSIS

  my $schema = MySchema->connect('dbi:SQLite:my.db');

  $schema->storage->debug(1);
  $schema->dbh_do("DROP TABLE authors");

  $schema->resultset('Book')->search({
     written_on => $schema->storage->datetime_parser(DateTime->now)
  });

=head1 DESCRIPTION

This class represents the connection to an RDBMS via L<DBI>.  See
L<DBIx::Class::Storage> for general information.  This pod only
documents DBI-specific methods and behaviors.

=head1 METHODS

=cut

sub new {
  my $new = shift->next::method(@_);

  $new->transaction_depth(0);
  $new->_sql_maker_opts({});
  $new->{savepoints} = [];
  $new->{_in_dbh_do} = 0;
  $new->{_dbh_gen} = 0;

  $new;
}

=head2 connect_info

This method is normally called by L<DBIx::Class::Schema/connection>, which
encapsulates its argument list in an arrayref before passing them here.

The argument list may contain:

=over

=item *

The same 4-element argument set one would normally pass to
L<DBI/connect>, optionally followed by
L<extra attributes|/DBIx::Class specific connection attributes>
recognized by DBIx::Class:

  $connect_info_args = [ $dsn, $user, $password, \%dbi_attributes?, \%extra_attributes? ];

=item *

A single code reference which returns a connected 
L<DBI database handle|DBI/connect> optionally followed by 
L<extra attributes|/DBIx::Class specific connection attributes> recognized
by DBIx::Class:

  $connect_info_args = [ sub { DBI->connect (...) }, \%extra_attributes? ];

=item *

A single hashref with all the attributes and the dsn/user/password
mixed together:

  $connect_info_args = [{
    dsn => $dsn,
    user => $user,
    password => $pass,
    %dbi_attributes,
    %extra_attributes,
  }];

This is particularly useful for L<Catalyst> based applications, allowing the 
following config (L<Config::General> style):

  <Model::DB>
    schema_class   App::DB
    <connect_info>
      dsn          dbi:mysql:database=test
      user         testuser
      password     TestPass
      AutoCommit   1
    </connect_info>
  </Model::DB>

=back

Please note that the L<DBI> docs recommend that you always explicitly
set C<AutoCommit> to either I<0> or I<1>.  L<DBIx::Class> further
recommends that it be set to I<1>, and that you perform transactions
via our L<DBIx::Class::Schema/txn_do> method.  L<DBIx::Class> will set it
to I<1> if you do not do explicitly set it to zero.  This is the default 
for most DBDs. See L</DBIx::Class and AutoCommit> for details.

=head3 DBIx::Class specific connection attributes

In addition to the standard L<DBI|DBI/ATTRIBUTES_COMMON_TO_ALL_HANDLES>
L<connection|DBI/Database_Handle_Attributes> attributes, DBIx::Class recognizes
the following connection options. These options can be mixed in with your other
L<DBI> connection attributes, or placed in a seperate hashref
(C<\%extra_attributes>) as shown above.

Every time C<connect_info> is invoked, any previous settings for
these options will be cleared before setting the new ones, regardless of
whether any options are specified in the new C<connect_info>.


=over

=item on_connect_do

Specifies things to do immediately after connecting or re-connecting to
the database.  Its value may contain:

=over

=item a scalar

This contains one SQL statement to execute.

=item an array reference

This contains SQL statements to execute in order.  Each element contains
a string or a code reference that returns a string.

=item a code reference

This contains some code to execute.  Unlike code references within an
array reference, its return value is ignored.

=back

=item on_disconnect_do

Takes arguments in the same form as L</on_connect_do> and executes them
immediately before disconnecting from the database.

Note, this only runs if you explicitly call L</disconnect> on the
storage object.

=item disable_sth_caching

If set to a true value, this option will disable the caching of
statement handles via L<DBI/prepare_cached>.

=item limit_dialect 

Sets the limit dialect. This is useful for JDBC-bridge among others
where the remote SQL-dialect cannot be determined by the name of the
driver alone. See also L<SQL::Abstract::Limit>.

=item quote_char

Specifies what characters to use to quote table and column names. If 
you use this you will want to specify L</name_sep> as well.

C<quote_char> expects either a single character, in which case is it
is placed on either side of the table/column name, or an arrayref of length
2 in which case the table/column name is placed between the elements.

For example under MySQL you should use C<< quote_char => '`' >>, and for
SQL Server you should use C<< quote_char => [qw/[ ]/] >>.

=item name_sep

This only needs to be used in conjunction with C<quote_char>, and is used to 
specify the charecter that seperates elements (schemas, tables, columns) from 
each other. In most cases this is simply a C<.>.

The consequences of not supplying this value is that L<SQL::Abstract>
will assume DBIx::Class' uses of aliases to be complete column
names. The output will look like I<"me.name"> when it should actually
be I<"me"."name">.

=item unsafe

This Storage driver normally installs its own C<HandleError>, sets
C<RaiseError> and C<ShowErrorStatement> on, and sets C<PrintError> off on
all database handles, including those supplied by a coderef.  It does this
so that it can have consistent and useful error behavior.

If you set this option to a true value, Storage will not do its usual
modifications to the database handle's attributes, and instead relies on
the settings in your connect_info DBI options (or the values you set in
your connection coderef, in the case that you are connecting via coderef).

Note that your custom settings can cause Storage to malfunction,
especially if you set a C<HandleError> handler that suppresses exceptions
and/or disable C<RaiseError>.

=item auto_savepoint

If this option is true, L<DBIx::Class> will use savepoints when nesting
transactions, making it possible to recover from failure in the inner
transaction without having to abort all outer transactions.

=item cursor_class

Use this argument to supply a cursor class other than the default
L<DBIx::Class::Storage::DBI::Cursor>.

=back

Some real-life examples of arguments to L</connect_info> and
L<DBIx::Class::Schema/connect>

  # Simple SQLite connection
  ->connect_info([ 'dbi:SQLite:./foo.db' ]);

  # Connect via subref
  ->connect_info([ sub { DBI->connect(...) } ]);

  # A bit more complicated
  ->connect_info(
    [
      'dbi:Pg:dbname=foo',
      'postgres',
      'my_pg_password',
      { AutoCommit => 1 },
      { quote_char => q{"}, name_sep => q{.} },
    ]
  );

  # Equivalent to the previous example
  ->connect_info(
    [
      'dbi:Pg:dbname=foo',
      'postgres',
      'my_pg_password',
      { AutoCommit => 1, quote_char => q{"}, name_sep => q{.} },
    ]
  );

  # Same, but with hashref as argument
  # See parse_connect_info for explanation
  ->connect_info(
    [{
      dsn         => 'dbi:Pg:dbname=foo',
      user        => 'postgres',
      password    => 'my_pg_password',
      AutoCommit  => 1,
      quote_char  => q{"},
      name_sep    => q{.},
    }]
  );

  # Subref + DBIx::Class-specific connection options
  ->connect_info(
    [
      sub { DBI->connect(...) },
      {
          quote_char => q{`},
          name_sep => q{@},
          on_connect_do => ['SET search_path TO myschema,otherschema,public'],
          disable_sth_caching => 1,
      },
    ]
  );



=cut

sub connect_info {
  my ($self, $info_arg) = @_;

  return $self->_connect_info if !$info_arg;

  my @args = @$info_arg;  # take a shallow copy for further mutilation
  $self->_connect_info([@args]); # copy for _connect_info


  # combine/pre-parse arguments depending on invocation style

  my %attrs;
  if (ref $args[0] eq 'CODE') {     # coderef with optional \%extra_attributes
    %attrs = %{ $args[1] || {} };
    @args = $args[0];
  }
  elsif (ref $args[0] eq 'HASH') { # single hashref (i.e. Catalyst config)
    %attrs = %{$args[0]};
    @args = ();
    for (qw/password user dsn/) {
      unshift @args, delete $attrs{$_};
    }
  }
  else {                # otherwise assume dsn/user/password + \%attrs + \%extra_attrs
    %attrs = (
      % { $args[3] || {} },
      % { $args[4] || {} },
    );
    @args = @args[0,1,2];
  }

  # Kill sql_maker/_sql_maker_opts, so we get a fresh one with only
  #  the new set of options
  $self->_sql_maker(undef);
  $self->_sql_maker_opts({});

  if(keys %attrs) {
    for my $storage_opt (@storage_options, 'cursor_class') {    # @storage_options is declared at the top of the module
      if(my $value = delete $attrs{$storage_opt}) {
        $self->$storage_opt($value);
      }
    }
    for my $sql_maker_opt (qw/limit_dialect quote_char name_sep/) {
      if(my $opt_val = delete $attrs{$sql_maker_opt}) {
        $self->_sql_maker_opts->{$sql_maker_opt} = $opt_val;
      }
    }
  }

  %attrs = () if (ref $args[0] eq 'CODE');  # _connect() never looks past $args[0] in this case

  $self->_dbi_connect_info([@args, keys %attrs ? \%attrs : ()]);
  $self->_connect_info;
}

=head2 on_connect_do

This method is deprecated in favour of setting via L</connect_info>.


=head2 dbh_do

Arguments: ($subref | $method_name), @extra_coderef_args?

Execute the given $subref or $method_name using the new exception-based
connection management.

The first two arguments will be the storage object that C<dbh_do> was called
on and a database handle to use.  Any additional arguments will be passed
verbatim to the called subref as arguments 2 and onwards.

Using this (instead of $self->_dbh or $self->dbh) ensures correct
exception handling and reconnection (or failover in future subclasses).

Your subref should have no side-effects outside of the database, as
there is the potential for your subref to be partially double-executed
if the database connection was stale/dysfunctional.

Example:

  my @stuff = $schema->storage->dbh_do(
    sub {
      my ($storage, $dbh, @cols) = @_;
      my $cols = join(q{, }, @cols);
      $dbh->selectrow_array("SELECT $cols FROM foo");
    },
    @column_list
  );

=cut

sub dbh_do {
  my $self = shift;
  my $code = shift;

  my $dbh = $self->_dbh;

  return $self->$code($dbh, @_) if $self->{_in_dbh_do}
      || $self->{transaction_depth};

  local $self->{_in_dbh_do} = 1;

  my @result;
  my $want_array = wantarray;

  eval {
    $self->_verify_pid if $dbh;
    if(!$self->_dbh) {
        $self->_populate_dbh;
        $dbh = $self->_dbh;
    }

    if($want_array) {
        @result = $self->$code($dbh, @_);
    }
    elsif(defined $want_array) {
        $result[0] = $self->$code($dbh, @_);
    }
    else {
        $self->$code($dbh, @_);
    }
  };

  my $exception = $@;
  if(!$exception) { return $want_array ? @result : $result[0] }

  $self->throw_exception($exception) if $self->connected;

  # We were not connected - reconnect and retry, but let any
  #  exception fall right through this time
  $self->_populate_dbh;
  $self->$code($self->_dbh, @_);
}

# This is basically a blend of dbh_do above and DBIx::Class::Storage::txn_do.
# It also informs dbh_do to bypass itself while under the direction of txn_do,
#  via $self->{_in_dbh_do} (this saves some redundant eval and errorcheck, etc)
sub txn_do {
  my $self = shift;
  my $coderef = shift;

  ref $coderef eq 'CODE' or $self->throw_exception
    ('$coderef must be a CODE reference');

  return $coderef->(@_) if $self->{transaction_depth} && ! $self->auto_savepoint;

  local $self->{_in_dbh_do} = 1;

  my @result;
  my $want_array = wantarray;

  my $tried = 0;
  while(1) {
    eval {
      $self->_verify_pid if $self->_dbh;
      $self->_populate_dbh if !$self->_dbh;

      $self->txn_begin;
      if($want_array) {
          @result = $coderef->(@_);
      }
      elsif(defined $want_array) {
          $result[0] = $coderef->(@_);
      }
      else {
          $coderef->(@_);
      }
      $self->txn_commit;
    };

    my $exception = $@;
    if(!$exception) { return $want_array ? @result : $result[0] }

    if($tried++ > 0 || $self->connected) {
      eval { $self->txn_rollback };
      my $rollback_exception = $@;
      if($rollback_exception) {
        my $exception_class = "DBIx::Class::Storage::NESTED_ROLLBACK_EXCEPTION";
        $self->throw_exception($exception)  # propagate nested rollback
          if $rollback_exception =~ /$exception_class/;

        $self->throw_exception(
          "Transaction aborted: ${exception}. "
          . "Rollback failed: ${rollback_exception}"
        );
      }
      $self->throw_exception($exception)
    }

    # We were not connected, and was first try - reconnect and retry
    # via the while loop
    $self->_populate_dbh;
  }
}

=head2 disconnect

Our C<disconnect> method also performs a rollback first if the
database is not in C<AutoCommit> mode.

=cut

sub disconnect {
  my ($self) = @_;

  if( $self->connected ) {
    my $connection_do = $self->on_disconnect_do;
    $self->_do_connection_actions($connection_do) if ref($connection_do);

    $self->_dbh->rollback unless $self->_dbh_autocommit;
    $self->_dbh->disconnect;
    $self->_dbh(undef);
    $self->{_dbh_gen}++;
  }
}

=head2 with_deferred_fk_checks

=over 4

=item Arguments: C<$coderef>

=item Return Value: The return value of $coderef

=back

Storage specific method to run the code ref with FK checks deferred or
in MySQL's case disabled entirely.

=cut

# Storage subclasses should override this
sub with_deferred_fk_checks {
  my ($self, $sub) = @_;

  $sub->();
}

sub connected {
  my ($self) = @_;

  if(my $dbh = $self->_dbh) {
      if(defined $self->_conn_tid && $self->_conn_tid != threads->tid) {
          $self->_dbh(undef);
          $self->{_dbh_gen}++;
          return;
      }
      else {
          $self->_verify_pid;
          return 0 if !$self->_dbh;
      }
      return ($dbh->FETCH('Active') && $dbh->ping);
  }

  return 0;
}

# handle pid changes correctly
#  NOTE: assumes $self->_dbh is a valid $dbh
sub _verify_pid {
  my ($self) = @_;

  return if defined $self->_conn_pid && $self->_conn_pid == $$;

  $self->_dbh->{InactiveDestroy} = 1;
  $self->_dbh(undef);
  $self->{_dbh_gen}++;

  return;
}

sub ensure_connected {
  my ($self) = @_;

  unless ($self->connected) {
    $self->_populate_dbh;
  }
}

=head2 dbh

Returns the dbh - a data base handle of class L<DBI>.

=cut

sub dbh {
  my ($self) = @_;

  $self->ensure_connected;
  return $self->_dbh;
}

sub _sql_maker_args {
    my ($self) = @_;
    
    return ( bindtype=>'columns', array_datatypes => 1, limit_dialect => $self->dbh, %{$self->_sql_maker_opts} );
}

sub sql_maker {
  my ($self) = @_;
  unless ($self->_sql_maker) {
    my $sql_maker_class = $self->sql_maker_class;
    $self->ensure_class_loaded ($sql_maker_class);
    $self->_sql_maker($sql_maker_class->new( $self->_sql_maker_args ));
  }
  return $self->_sql_maker;
}

sub _rebless {}

sub _populate_dbh {
  my ($self) = @_;
  my @info = @{$self->_dbi_connect_info || []};
  $self->_dbh($self->_connect(@info));

  $self->_conn_pid($$);
  $self->_conn_tid(threads->tid) if $INC{'threads.pm'};

  $self->_determine_driver;

  # Always set the transaction depth on connect, since
  #  there is no transaction in progress by definition
  $self->{transaction_depth} = $self->_dbh_autocommit ? 0 : 1;

  my $connection_do = $self->on_connect_do;
  $self->_do_connection_actions($connection_do) if $connection_do;
}

sub _determine_driver {
  my ($self) = @_;

  if (ref $self eq 'DBIx::Class::Storage::DBI') {
    my $driver;

    if ($self->_dbh) { # we are connected
      $driver = $self->_dbh->{Driver}{Name};
    } else {
      # try to use dsn to not require being connected, the driver may still
      # force a connection in _rebless to determine version
      ($driver) = $self->_dbi_connect_info->[0] =~ /dbi:([^:]+):/i;
    }

    if ($self->load_optional_class("DBIx::Class::Storage::DBI::${driver}")) {
      bless $self, "DBIx::Class::Storage::DBI::${driver}";
      $self->_rebless();
    }
  }
}

sub _do_connection_actions {
  my $self = shift;
  my $connection_do = shift;

  if (!ref $connection_do) {
    $self->_do_query($connection_do);
  }
  elsif (ref $connection_do eq 'ARRAY') {
    $self->_do_query($_) foreach @$connection_do;
  }
  elsif (ref $connection_do eq 'CODE') {
    $connection_do->($self);
  }
  else {
    $self->throw_exception (sprintf ("Don't know how to process conection actions of type '%s'", ref $connection_do) );
  }

  return $self;
}

sub _do_query {
  my ($self, $action) = @_;

  if (ref $action eq 'CODE') {
    $action = $action->($self);
    $self->_do_query($_) foreach @$action;
  }
  else {
    # Most debuggers expect ($sql, @bind), so we need to exclude
    # the attribute hash which is the second argument to $dbh->do
    # furthermore the bind values are usually to be presented
    # as named arrayref pairs, so wrap those here too
    my @do_args = (ref $action eq 'ARRAY') ? (@$action) : ($action);
    my $sql = shift @do_args;
    my $attrs = shift @do_args;
    my @bind = map { [ undef, $_ ] } @do_args;

    $self->_query_start($sql, @bind);
    $self->_dbh->do($sql, $attrs, @do_args);
    $self->_query_end($sql, @bind);
  }

  return $self;
}

sub _connect {
  my ($self, @info) = @_;

  $self->throw_exception("You failed to provide any connection info")
    if !@info;

  my ($old_connect_via, $dbh);

  if ($INC{'Apache/DBI.pm'} && $ENV{MOD_PERL}) {
    $old_connect_via = $DBI::connect_via;
    $DBI::connect_via = 'connect';
  }

  eval {
    if(ref $info[0] eq 'CODE') {
       $dbh = &{$info[0]}
    }
    else {
       $dbh = DBI->connect(@info);
    }

    if($dbh && !$self->unsafe) {
      my $weak_self = $self;
      Scalar::Util::weaken($weak_self);
      $dbh->{HandleError} = sub {
          if ($weak_self) {
            $weak_self->throw_exception("DBI Exception: $_[0]");
          }
          else {
            croak ("DBI Exception: $_[0]");
          }
      };
      $dbh->{ShowErrorStatement} = 1;
      $dbh->{RaiseError} = 1;
      $dbh->{PrintError} = 0;
    }
  };

  $DBI::connect_via = $old_connect_via if $old_connect_via;

  $self->throw_exception("DBI Connection failed: " . ($@||$DBI::errstr))
    if !$dbh || $@;

  $self->_dbh_autocommit($dbh->{AutoCommit});

  $dbh;
}

sub svp_begin {
  my ($self, $name) = @_;

  $name = $self->_svp_generate_name
    unless defined $name;

  $self->throw_exception ("You can't use savepoints outside a transaction")
    if $self->{transaction_depth} == 0;

  $self->throw_exception ("Your Storage implementation doesn't support savepoints")
    unless $self->can('_svp_begin');
  
  push @{ $self->{savepoints} }, $name;

  $self->debugobj->svp_begin($name) if $self->debug;
  
  return $self->_svp_begin($name);
}

sub svp_release {
  my ($self, $name) = @_;

  $self->throw_exception ("You can't use savepoints outside a transaction")
    if $self->{transaction_depth} == 0;

  $self->throw_exception ("Your Storage implementation doesn't support savepoints")
    unless $self->can('_svp_release');

  if (defined $name) {
    $self->throw_exception ("Savepoint '$name' does not exist")
      unless grep { $_ eq $name } @{ $self->{savepoints} };

    # Dig through the stack until we find the one we are releasing.  This keeps
    # the stack up to date.
    my $svp;

    do { $svp = pop @{ $self->{savepoints} } } while $svp ne $name;
  } else {
    $name = pop @{ $self->{savepoints} };
  }

  $self->debugobj->svp_release($name) if $self->debug;

  return $self->_svp_release($name);
}

sub svp_rollback {
  my ($self, $name) = @_;

  $self->throw_exception ("You can't use savepoints outside a transaction")
    if $self->{transaction_depth} == 0;

  $self->throw_exception ("Your Storage implementation doesn't support savepoints")
    unless $self->can('_svp_rollback');

  if (defined $name) {
      # If they passed us a name, verify that it exists in the stack
      unless(grep({ $_ eq $name } @{ $self->{savepoints} })) {
          $self->throw_exception("Savepoint '$name' does not exist!");
      }

      # Dig through the stack until we find the one we are releasing.  This keeps
      # the stack up to date.
      while(my $s = pop(@{ $self->{savepoints} })) {
          last if($s eq $name);
      }
      # Add the savepoint back to the stack, as a rollback doesn't remove the
      # named savepoint, only everything after it.
      push(@{ $self->{savepoints} }, $name);
  } else {
      # We'll assume they want to rollback to the last savepoint
      $name = $self->{savepoints}->[-1];
  }

  $self->debugobj->svp_rollback($name) if $self->debug;
  
  return $self->_svp_rollback($name);
}

sub _svp_generate_name {
    my ($self) = @_;

    return 'savepoint_'.scalar(@{ $self->{'savepoints'} });
}

sub txn_begin {
  my $self = shift;
  $self->ensure_connected();
  if($self->{transaction_depth} == 0) {
    $self->debugobj->txn_begin()
      if $self->debug;
    # this isn't ->_dbh-> because
    #  we should reconnect on begin_work
    #  for AutoCommit users
    $self->dbh->begin_work;
  } elsif ($self->auto_savepoint) {
    $self->svp_begin;
  }
  $self->{transaction_depth}++;
}

sub txn_commit {
  my $self = shift;
  if ($self->{transaction_depth} == 1) {
    my $dbh = $self->_dbh;
    $self->debugobj->txn_commit()
      if ($self->debug);
    $dbh->commit;
    $self->{transaction_depth} = 0
      if $self->_dbh_autocommit;
  }
  elsif($self->{transaction_depth} > 1) {
    $self->{transaction_depth}--;
    $self->svp_release
      if $self->auto_savepoint;
  }
}

sub txn_rollback {
  my $self = shift;
  my $dbh = $self->_dbh;
  eval {
    if ($self->{transaction_depth} == 1) {
      $self->debugobj->txn_rollback()
        if ($self->debug);
      $self->{transaction_depth} = 0
        if $self->_dbh_autocommit;
      $dbh->rollback;
    }
    elsif($self->{transaction_depth} > 1) {
      $self->{transaction_depth}--;
      if ($self->auto_savepoint) {
        $self->svp_rollback;
        $self->svp_release;
      }
    }
    else {
      die DBIx::Class::Storage::NESTED_ROLLBACK_EXCEPTION->new;
    }
  };
  if ($@) {
    my $error = $@;
    my $exception_class = "DBIx::Class::Storage::NESTED_ROLLBACK_EXCEPTION";
    $error =~ /$exception_class/ and $self->throw_exception($error);
    # ensure that a failed rollback resets the transaction depth
    $self->{transaction_depth} = $self->_dbh_autocommit ? 0 : 1;
    $self->throw_exception($error);
  }
}

# This used to be the top-half of _execute.  It was split out to make it
#  easier to override in NoBindVars without duping the rest.  It takes up
#  all of _execute's args, and emits $sql, @bind.
sub _prep_for_execute {
  my ($self, $op, $extra_bind, $ident, $args) = @_;

  if( Scalar::Util::blessed($ident) && $ident->isa("DBIx::Class::ResultSource") ) {
    $ident = $ident->from();
  }

  my ($sql, @bind) = $self->sql_maker->$op($ident, @$args);

  unshift(@bind,
    map { ref $_ eq 'ARRAY' ? $_ : [ '!!dummy', $_ ] } @$extra_bind)
      if $extra_bind;
  return ($sql, \@bind);
}


sub _fix_bind_params {
    my ($self, @bind) = @_;

    ### Turn @bind from something like this:
    ###   ( [ "artist", 1 ], [ "cdid", 1, 3 ] )
    ### to this:
    ###   ( "'1'", "'1'", "'3'" )
    return
        map {
            if ( defined( $_ && $_->[1] ) ) {
                map { qq{'$_'}; } @{$_}[ 1 .. $#$_ ];
            }
            else { q{'NULL'}; }
        } @bind;
}

sub _flatten_bind_params {
    my ($self, @bind) = @_;

    ### Turn @bind from something like this:
    ###   ( [ "artist", 1 ], [ "cdid", 1, 3 ] )
    ### to this:
    ###   ( 1, 1, 3 )
    return
        map {
            if ( defined( $_ && $_->[1] ) ) {
                @{$_}[ 1 .. $#$_ ];
            }
            else { undef; }
        } @bind;
}

sub _query_start {
    my ( $self, $sql, @bind ) = @_;

    if ( $self->debug ) {
        @bind = $self->_fix_bind_params(@bind);

        $self->debugobj->query_start( $sql, @bind );
    }
}

sub _query_end {
    my ( $self, $sql, @bind ) = @_;

    if ( $self->debug ) {
        @bind = $self->_fix_bind_params(@bind);
        $self->debugobj->query_end( $sql, @bind );
    }
}

sub _dbh_execute {
  my ($self, $dbh, $op, $extra_bind, $ident, $bind_attributes, @args) = @_;

  my ($sql, $bind) = $self->_prep_for_execute($op, $extra_bind, $ident, \@args);

  $self->_query_start( $sql, @$bind );

  my $sth = $self->sth($sql,$op);

  my $placeholder_index = 1; 

  foreach my $bound (@$bind) {
    my $attributes = {};
    my($column_name, @data) = @$bound;

    if ($bind_attributes) {
      $attributes = $bind_attributes->{$column_name}
      if defined $bind_attributes->{$column_name};
    }

    foreach my $data (@data) {
      my $ref = ref $data;
      $data = $ref && $ref ne 'ARRAY' ? ''.$data : $data; # stringify args (except arrayrefs)

      $sth->bind_param($placeholder_index, $data, $attributes);
      $placeholder_index++;
    }
  }

  # Can this fail without throwing an exception anyways???
  my $rv = $sth->execute();
  $self->throw_exception($sth->errstr) if !$rv;

  $self->_query_end( $sql, @$bind );

  return (wantarray ? ($rv, $sth, @$bind) : $rv);
}

sub _execute {
    my $self = shift;
    $self->dbh_do('_dbh_execute', @_)
}

sub insert {
  my ($self, $source, $to_insert) = @_;

  my $ident = $source->from;
  my $bind_attributes = $self->source_bind_attributes($source);

  my $updated_cols = {};

  $self->ensure_connected;
  foreach my $col ( $source->columns ) {
    if ( !defined $to_insert->{$col} ) {
      my $col_info = $source->column_info($col);

      if ( $col_info->{auto_nextval} ) {
        $updated_cols->{$col} = $to_insert->{$col} = $self->_sequence_fetch( 'nextval', $col_info->{sequence} || $self->_dbh_get_autoinc_seq($self->dbh, $source) );
      }
    }
  }

  $self->_execute('insert' => [], $source, $bind_attributes, $to_insert);

  return $updated_cols;
}

## Still not quite perfect, and EXPERIMENTAL
## Currently it is assumed that all values passed will be "normal", i.e. not 
## scalar refs, or at least, all the same type as the first set, the statement is
## only prepped once.
sub insert_bulk {
  my ($self, $source, $cols, $data) = @_;
  my %colvalues;
  my $table = $source->from;
  @colvalues{@$cols} = (0..$#$cols);
  my ($sql, @bind) = $self->sql_maker->insert($table, \%colvalues);
  
  $self->_query_start( $sql, @bind );
  my $sth = $self->sth($sql);

#  @bind = map { ref $_ ? ''.$_ : $_ } @bind; # stringify args

  ## This must be an arrayref, else nothing works!
  my $tuple_status = [];

  ## Get the bind_attributes, if any exist
  my $bind_attributes = $self->source_bind_attributes($source);

  ## Bind the values and execute
  my $placeholder_index = 1; 

  foreach my $bound (@bind) {

    my $attributes = {};
    my ($column_name, $data_index) = @$bound;

    if( $bind_attributes ) {
      $attributes = $bind_attributes->{$column_name}
      if defined $bind_attributes->{$column_name};
    }

    my @data = map { $_->[$data_index] } @$data;

    $sth->bind_param_array( $placeholder_index, [@data], $attributes );
    $placeholder_index++;
  }
  my $rv = eval { $sth->execute_array({ArrayTupleStatus => $tuple_status}) };
  if (my $err = $@) {
    my $i = 0;
    ++$i while $i <= $#$tuple_status && !ref $tuple_status->[$i];

    $self->throw_exception($sth->errstr || "Unexpected populate error: $err")
      if ($i > $#$tuple_status);

    require Data::Dumper;
    local $Data::Dumper::Terse = 1;
    local $Data::Dumper::Indent = 1;
    local $Data::Dumper::Useqq = 1;
    local $Data::Dumper::Quotekeys = 0;

    $self->throw_exception(sprintf "%s for populate slice:\n%s",
      $tuple_status->[$i][1],
      Data::Dumper::Dumper(
        { map { $cols->[$_] => $data->[$i][$_] } (0 .. $#$cols) }
      ),
    );
  }
  $self->throw_exception($sth->errstr) if !$rv;

  $self->_query_end( $sql, @bind );
  return (wantarray ? ($rv, $sth, @bind) : $rv);
}

sub update {
  my $self = shift @_;
  my $source = shift @_;
  my $bind_attributes = $self->source_bind_attributes($source);
  
  return $self->_execute('update' => [], $source, $bind_attributes, @_);
}


sub delete {
  my $self = shift @_;
  my $source = shift @_;
  
  my $bind_attrs = $self->source_bind_attributes($source);
  
  return $self->_execute('delete' => [], $source, $bind_attrs, @_);
}

# We were sent here because the $rs contains a complex search
# which will require a subquery to select the correct rows
# (i.e. joined or limited resultsets)
#
# Genarating a single PK column subquery is trivial and supported
# by all RDBMS. However if we have a multicolumn PK, things get ugly.
# Look at _multipk_update_delete()
sub _subq_update_delete {
  my $self = shift;
  my ($rs, $op, $values) = @_;

  my $rsrc = $rs->result_source;

  # we already check this, but double check naively just in case. Should be removed soon
  my $sel = $rs->_resolved_attrs->{select};
  $sel = [ $sel ] unless ref $sel eq 'ARRAY';
  my @pcols = $rsrc->primary_columns;
  if (@$sel != @pcols) {
    $self->throw_exception (
      'Subquery update/delete can not be called on resultsets selecting a'
     .' number of columns different than the number of primary keys'
    );
  }

  if (@pcols == 1) {
    return $self->$op (
      $rsrc,
      $op eq 'update' ? $values : (),
      { $pcols[0] => { -in => $rs->as_query } },
    );
  }

  else {
    return $self->_multipk_update_delete (@_);
  }
}

# ANSI SQL does not provide a reliable way to perform a multicol-PK
# resultset update/delete involving subqueries. So by default resort
# to simple (and inefficient) delete_all style per-row opearations,
# while allowing specific storages to override this with a faster
# implementation.
#
sub _multipk_update_delete {
  return shift->_per_row_update_delete (@_);
}

# This is the default loop used to delete/update rows for multi PK
# resultsets, and used by mysql exclusively (because it can't do anything
# else).
#
# We do not use $row->$op style queries, because resultset update/delete
# is not expected to cascade (this is what delete_all/update_all is for).
#
# There should be no race conditions as the entire operation is rolled
# in a transaction.
#
sub _per_row_update_delete {
  my $self = shift;
  my ($rs, $op, $values) = @_;

  my $rsrc = $rs->result_source;
  my @pcols = $rsrc->primary_columns;

  my $guard = $self->txn_scope_guard;

  # emulate the return value of $sth->execute for non-selects
  my $row_cnt = '0E0';

  my $subrs_cur = $rs->cursor;
  while (my @pks = $subrs_cur->next) {

    my $cond;
    for my $i (0.. $#pcols) {
      $cond->{$pcols[$i]} = $pks[$i];
    }

    $self->$op (
      $rsrc,
      $op eq 'update' ? $values : (),
      $cond,
    );

    $row_cnt++;
  }

  $guard->commit;

  return $row_cnt;
}

sub _select {
  my $self = shift;

  # localization is neccessary as
  # 1) there is no infrastructure to pass this around (easy to do, but will wait)
  # 2) _select_args sets it and _prep_for_execute consumes it
  my $sql_maker = $self->sql_maker;
  local $sql_maker->{for};

  return $self->_execute($self->_select_args(@_));
}

sub _select_args_to_query {
  my $self = shift;

  # localization is neccessary as
  # 1) there is no infrastructure to pass this around (easy to do, but will wait)
  # 2) _select_args sets it and _prep_for_execute consumes it
  my $sql_maker = $self->sql_maker;
  local $sql_maker->{for};

  # my ($op, $bind, $ident, $bind_attrs, $select, $cond, $order, $rows, $offset)
  #  = $self->_select_args($ident, $select, $cond, $attrs);
  my ($op, $bind, $ident, $bind_attrs, @args) =
    $self->_select_args(@_);

  # my ($sql, $prepared_bind) = $self->_prep_for_execute($op, $bind, $ident, [ $select, $cond, $order, $rows, $offset ]);
  my ($sql, $prepared_bind) = $self->_prep_for_execute($op, $bind, $ident, \@args);
  $prepared_bind ||= [];

  return wantarray
    ? ($sql, $prepared_bind, $bind_attrs)
    : \[ "($sql)", @$prepared_bind ]
  ;
}

sub _select_args {
  my ($self, $ident, $select, $condition, $attrs) = @_;

  my $sql_maker = $self->sql_maker;
  $sql_maker->{for} = delete $attrs->{for};

  my $order = { map
    { $attrs->{$_} ? ( $_ => $attrs->{$_} ) : ()  }
    (qw/order_by group_by having _virtual_order_by/ )
  };


  my $bind_attrs = {};

  my $alias2source = $self->_resolve_ident_sources ($ident);

  for my $alias (keys %$alias2source) {
    my $bindtypes = $self->source_bind_attributes ($alias2source->{$alias}) || {};
    for my $col (keys %$bindtypes) {

      my $fqcn = join ('.', $alias, $col);
      $bind_attrs->{$fqcn} = $bindtypes->{$col} if $bindtypes->{$col};

      # so that unqualified searches can be bound too
      $bind_attrs->{$col} = $bind_attrs->{$fqcn} if $alias eq 'me';
    }
  }

  # This would be the point to deflate anything found in $condition
  # (and leave $attrs->{bind} intact). Problem is - inflators historically
  # expect a row object. And all we have is a resultsource (it is trivial
  # to extract deflator coderefs via $alias2source above).
  #
  # I don't see a way forward other than changing the way deflators are
  # invoked, and that's just bad...

  my @args = ('select', $attrs->{bind}, $ident, $bind_attrs, $select, $condition, $order);
  if ($attrs->{software_limit} ||
      $sql_maker->_default_limit_syntax eq "GenericSubQ") {
        $attrs->{software_limit} = 1;
  } else {
    $self->throw_exception("rows attribute must be positive if present")
      if (defined($attrs->{rows}) && !($attrs->{rows} > 0));

    # MySQL actually recommends this approach.  I cringe.
    $attrs->{rows} = 2**48 if not defined $attrs->{rows} and defined $attrs->{offset};
    push @args, $attrs->{rows}, $attrs->{offset};
  }
  return @args;
}

sub _resolve_ident_sources {
  my ($self, $ident) = @_;

  my $alias2source = {};

  # the reason this is so contrived is that $ident may be a {from}
  # structure, specifying multiple tables to join
  if ( Scalar::Util::blessed($ident) && $ident->isa("DBIx::Class::ResultSource") ) {
    # this is compat mode for insert/update/delete which do not deal with aliases
    $alias2source->{me} = $ident;
  }
  elsif (ref $ident eq 'ARRAY') {

    for (@$ident) {
      my $tabinfo;
      if (ref $_ eq 'HASH') {
        $tabinfo = $_;
      }
      if (ref $_ eq 'ARRAY' and ref $_->[0] eq 'HASH') {
        $tabinfo = $_->[0];
      }

      $alias2source->{$tabinfo->{-alias}} = $tabinfo->{-source_handle}->resolve
        if ($tabinfo->{-source_handle});
    }
  }

  return $alias2source;
}

sub _copy_attributes_for_count {
  my ($self, $source, $attrs) = @_;
  my %attrs = %$attrs;

  # take off any column specs, any pagers, record_filter is cdbi, and no point of ordering a count
  delete @attrs{qw/select as rows offset page order_by record_filter/};

  return \%attrs;
}

sub count {
  my ($self, $source, $attrs) = @_;

<<<<<<< HEAD
  my $tmp_attrs = $self->_copy_attributes_for_count($source, $attrs);
=======
  # take off any limits, record_filter is cdbi, and no point of ordering a count
  delete $tmp_attrs->{$_} for (qw/select as rows offset order_by record_filter/);
>>>>>>> 87974600

  # overwrite the selector
  $tmp_attrs->{select} = { count => '*' };

  my $tmp_rs = $source->resultset_class->new($source, $tmp_attrs);
  my ($count) = $tmp_rs->cursor->next;

  # if the offset/rows attributes are still present, we did not use
  # a subquery, so we need to make the calculations in software
  $count -= $attrs->{offset} if $attrs->{offset};
  $count = $attrs->{rows} if $attrs->{rows} and $attrs->{rows} < $count;
  $count = 0 if ($count < 0);

  return $count;
}

sub count_grouped {
  my ($self, $source, $attrs) = @_;

  # copy for the subquery, we need to do some adjustments to it too
  my $sub_attrs = { %$attrs };

  # these can not go in the subquery, and there is no point of ordering it
  delete $sub_attrs->{$_} for qw/collapse select as order_by/;

  # if we prefetch, we group_by primary keys only as this is what we would get out of the rs via ->next/->all
  # simply deleting group_by suffices, as the code below will re-fill it
  # Note: we check $attrs, as $sub_attrs has collapse deleted
  if (ref $attrs->{collapse} and keys %{$attrs->{collapse}} ) {
    delete $sub_attrs->{group_by};
  }

  $sub_attrs->{group_by} ||= [ map { "$attrs->{alias}.$_" } ($source->primary_columns) ];
  $sub_attrs->{select} = $self->_grouped_count_select ($source, $sub_attrs);

  $attrs->{from} = [{
    count_subq => $source->resultset_class->new ($source, $sub_attrs )->as_query
  }];

  # the subquery replaces this
  delete $attrs->{$_} for qw/where bind collapse group_by having having_bind rows offset/;

  return $self->count ($source, $attrs);
}

#
# Returns a SELECT to go with a supplied GROUP BY
# (caled by count_grouped so a group_by is present)
# Most databases expect them to match, but some
# choke in various ways.
#
sub _grouped_count_select {
  my ($self, $source, $rs_args) = @_;
  return $rs_args->{group_by};
}

sub source_bind_attributes {
  my ($self, $source) = @_;
  
  my $bind_attributes;
  foreach my $column ($source->columns) {
  
    my $data_type = $source->column_info($column)->{data_type} || '';
    $bind_attributes->{$column} = $self->bind_attribute_by_data_type($data_type)
     if $data_type;
  }

  return $bind_attributes;
}

=head2 select

=over 4

=item Arguments: $ident, $select, $condition, $attrs

=back

Handle a SQL select statement.

=cut

sub select {
  my $self = shift;
  my ($ident, $select, $condition, $attrs) = @_;
  return $self->cursor_class->new($self, \@_, $attrs);
}

sub select_single {
  my $self = shift;
  my ($rv, $sth, @bind) = $self->_select(@_);
  my @row = $sth->fetchrow_array;
  my @nextrow = $sth->fetchrow_array if @row;
  if(@row && @nextrow) {
    carp "Query returned more than one row.  SQL that returns multiple rows is DEPRECATED for ->find and ->single";
  }
  # Need to call finish() to work round broken DBDs
  $sth->finish();
  return @row;
}

=head2 sth

=over 4

=item Arguments: $sql

=back

Returns a L<DBI> sth (statement handle) for the supplied SQL.

=cut

sub _dbh_sth {
  my ($self, $dbh, $sql) = @_;

  # 3 is the if_active parameter which avoids active sth re-use
  my $sth = $self->disable_sth_caching
    ? $dbh->prepare($sql)
    : $dbh->prepare_cached($sql, {}, 3);

  # XXX You would think RaiseError would make this impossible,
  #  but apparently that's not true :(
  $self->throw_exception($dbh->errstr) if !$sth;

  $sth;
}

sub sth {
  my ($self, $sql) = @_;
  $self->dbh_do('_dbh_sth', $sql);
}

sub _dbh_columns_info_for {
  my ($self, $dbh, $table) = @_;

  if ($dbh->can('column_info')) {
    my %result;
    eval {
      my ($schema,$tab) = $table =~ /^(.+?)\.(.+)$/ ? ($1,$2) : (undef,$table);
      my $sth = $dbh->column_info( undef,$schema, $tab, '%' );
      $sth->execute();
      while ( my $info = $sth->fetchrow_hashref() ){
        my %column_info;
        $column_info{data_type}   = $info->{TYPE_NAME};
        $column_info{size}      = $info->{COLUMN_SIZE};
        $column_info{is_nullable}   = $info->{NULLABLE} ? 1 : 0;
        $column_info{default_value} = $info->{COLUMN_DEF};
        my $col_name = $info->{COLUMN_NAME};
        $col_name =~ s/^\"(.*)\"$/$1/;

        $result{$col_name} = \%column_info;
      }
    };
    return \%result if !$@ && scalar keys %result;
  }

  my %result;
  my $sth = $dbh->prepare($self->sql_maker->select($table, undef, \'1 = 0'));
  $sth->execute;
  my @columns = @{$sth->{NAME_lc}};
  for my $i ( 0 .. $#columns ){
    my %column_info;
    $column_info{data_type} = $sth->{TYPE}->[$i];
    $column_info{size} = $sth->{PRECISION}->[$i];
    $column_info{is_nullable} = $sth->{NULLABLE}->[$i] ? 1 : 0;

    if ($column_info{data_type} =~ m/^(.*?)\((.*?)\)$/) {
      $column_info{data_type} = $1;
      $column_info{size}    = $2;
    }

    $result{$columns[$i]} = \%column_info;
  }
  $sth->finish;

  foreach my $col (keys %result) {
    my $colinfo = $result{$col};
    my $type_num = $colinfo->{data_type};
    my $type_name;
    if(defined $type_num && $dbh->can('type_info')) {
      my $type_info = $dbh->type_info($type_num);
      $type_name = $type_info->{TYPE_NAME} if $type_info;
      $colinfo->{data_type} = $type_name if $type_name;
    }
  }

  return \%result;
}

sub columns_info_for {
  my ($self, $table) = @_;
  $self->dbh_do('_dbh_columns_info_for', $table);
}

=head2 last_insert_id

Return the row id of the last insert.

=cut

sub _dbh_last_insert_id {
    # All Storage's need to register their own _dbh_last_insert_id
    # the old SQLite-based method was highly inappropriate

    my $self = shift;
    my $class = ref $self;
    $self->throw_exception (<<EOE);

No _dbh_last_insert_id() method found in $class.
Since the method of obtaining the autoincrement id of the last insert
operation varies greatly between different databases, this method must be
individually implemented for every storage class.
EOE
}

sub last_insert_id {
  my $self = shift;
  $self->dbh_do('_dbh_last_insert_id', @_);
}

=head2 sqlt_type

Returns the database driver name.

=cut

sub sqlt_type { shift->dbh->{Driver}->{Name} }

=head2 bind_attribute_by_data_type

Given a datatype from column info, returns a database specific bind
attribute for C<< $dbh->bind_param($val,$attribute) >> or nothing if we will
let the database planner just handle it.

Generally only needed for special case column types, like bytea in postgres.

=cut

sub bind_attribute_by_data_type {
    return;
}

=head2 is_datatype_numeric

Given a datatype from column_info, returns a boolean value indicating if
the current RDBMS considers it a numeric value. This controls how
L<DBIx::Class::Row/set_column> decides whether to mark the column as
dirty - when the datatype is deemed numeric a C<< != >> comparison will
be performed instead of the usual C<eq>.

=cut

sub is_datatype_numeric {
  my ($self, $dt) = @_;

  return 0 unless $dt;

  return $dt =~ /^ (?:
    numeric | int(?:eger)? | (?:tiny|small|medium|big)int | dec(?:imal)? | real | float | double (?: \s+ precision)? | (?:big)?serial
  ) $/ix;
}


=head2 create_ddl_dir (EXPERIMENTAL)

=over 4

=item Arguments: $schema \@databases, $version, $directory, $preversion, \%sqlt_args

=back

Creates a SQL file based on the Schema, for each of the specified
database engines in C<\@databases> in the given directory.
(note: specify L<SQL::Translator> names, not L<DBI> driver names).

Given a previous version number, this will also create a file containing
the ALTER TABLE statements to transform the previous schema into the
current one. Note that these statements may contain C<DROP TABLE> or
C<DROP COLUMN> statements that can potentially destroy data.

The file names are created using the C<ddl_filename> method below, please
override this method in your schema if you would like a different file
name format. For the ALTER file, the same format is used, replacing
$version in the name with "$preversion-$version".

See L<SQL::Translator/METHODS> for a list of values for C<\%sqlt_args>.
The most common value for this would be C<< { add_drop_table => 1 } >>
to have the SQL produced include a C<DROP TABLE> statement for each table
created. For quoting purposes supply C<quote_table_names> and
C<quote_field_names>.

If no arguments are passed, then the following default values are assumed:

=over 4

=item databases  - ['MySQL', 'SQLite', 'PostgreSQL']

=item version    - $schema->schema_version

=item directory  - './'

=item preversion - <none>

=back

By default, C<\%sqlt_args> will have

 { add_drop_table => 1, ignore_constraint_names => 1, ignore_index_names => 1 }

merged with the hash passed in. To disable any of those features, pass in a 
hashref like the following

 { ignore_constraint_names => 0, # ... other options }


Note that this feature is currently EXPERIMENTAL and may not work correctly 
across all databases, or fully handle complex relationships.

WARNING: Please check all SQL files created, before applying them.

=cut

sub create_ddl_dir {
  my ($self, $schema, $databases, $version, $dir, $preversion, $sqltargs) = @_;

  if(!$dir || !-d $dir) {
    carp "No directory given, using ./\n";
    $dir = "./";
  }
  $databases ||= ['MySQL', 'SQLite', 'PostgreSQL'];
  $databases = [ $databases ] if(ref($databases) ne 'ARRAY');

  my $schema_version = $schema->schema_version || '1.x';
  $version ||= $schema_version;

  $sqltargs = {
    add_drop_table => 1, 
    ignore_constraint_names => 1,
    ignore_index_names => 1,
    %{$sqltargs || {}}
  };

  $self->throw_exception(q{Can't create a ddl file without SQL::Translator 0.09003: '}
      . $self->_check_sqlt_message . q{'})
          if !$self->_check_sqlt_version;

  my $sqlt = SQL::Translator->new( $sqltargs );

  $sqlt->parser('SQL::Translator::Parser::DBIx::Class');
  my $sqlt_schema = $sqlt->translate({ data => $schema })
    or $self->throw_exception ($sqlt->error);

  foreach my $db (@$databases) {
    $sqlt->reset();
    $sqlt->{schema} = $sqlt_schema;
    $sqlt->producer($db);

    my $file;
    my $filename = $schema->ddl_filename($db, $version, $dir);
    if (-e $filename && ($version eq $schema_version )) {
      # if we are dumping the current version, overwrite the DDL
      carp "Overwriting existing DDL file - $filename";
      unlink($filename);
    }

    my $output = $sqlt->translate;
    if(!$output) {
      carp("Failed to translate to $db, skipping. (" . $sqlt->error . ")");
      next;
    }
    if(!open($file, ">$filename")) {
      $self->throw_exception("Can't open $filename for writing ($!)");
      next;
    }
    print $file $output;
    close($file);
  
    next unless ($preversion);

    require SQL::Translator::Diff;

    my $prefilename = $schema->ddl_filename($db, $preversion, $dir);
    if(!-e $prefilename) {
      carp("No previous schema file found ($prefilename)");
      next;
    }

    my $difffile = $schema->ddl_filename($db, $version, $dir, $preversion);
    if(-e $difffile) {
      carp("Overwriting existing diff file - $difffile");
      unlink($difffile);
    }
    
    my $source_schema;
    {
      my $t = SQL::Translator->new($sqltargs);
      $t->debug( 0 );
      $t->trace( 0 );

      $t->parser( $db )
        or $self->throw_exception ($t->error);

      my $out = $t->translate( $prefilename )
        or $self->throw_exception ($t->error);

      $source_schema = $t->schema;

      $source_schema->name( $prefilename )
        unless ( $source_schema->name );
    }

    # The "new" style of producers have sane normalization and can support 
    # diffing a SQL file against a DBIC->SQLT schema. Old style ones don't
    # And we have to diff parsed SQL against parsed SQL.
    my $dest_schema = $sqlt_schema;

    unless ( "SQL::Translator::Producer::$db"->can('preprocess_schema') ) {
      my $t = SQL::Translator->new($sqltargs);
      $t->debug( 0 );
      $t->trace( 0 );

      $t->parser( $db )
        or $self->throw_exception ($t->error);

      my $out = $t->translate( $filename )
        or $self->throw_exception ($t->error);

      $dest_schema = $t->schema;

      $dest_schema->name( $filename )
        unless $dest_schema->name;
    }
    
    my $diff = SQL::Translator::Diff::schema_diff($source_schema, $db,
                                                  $dest_schema,   $db,
                                                  $sqltargs
                                                 );
    if(!open $file, ">$difffile") { 
      $self->throw_exception("Can't write to $difffile ($!)");
      next;
    }
    print $file $diff;
    close($file);
  }
}

=head2 deployment_statements

=over 4

=item Arguments: $schema, $type, $version, $directory, $sqlt_args

=back

Returns the statements used by L</deploy> and L<DBIx::Class::Schema/deploy>.

The L<SQL::Translator> (not L<DBI>) database driver name can be explicitly
provided in C<$type>, otherwise the result of L</sqlt_type> is used as default.

C<$directory> is used to return statements from files in a previously created
L</create_ddl_dir> directory and is optional. The filenames are constructed
from L<DBIx::Class::Schema/ddl_filename>, the schema name and the C<$version>.

If no C<$directory> is specified then the statements are constructed on the
fly using L<SQL::Translator> and C<$version> is ignored.

See L<SQL::Translator/METHODS> for a list of values for C<$sqlt_args>.

=cut

sub deployment_statements {
  my ($self, $schema, $type, $version, $dir, $sqltargs) = @_;
  # Need to be connected to get the correct sqlt_type
  $self->ensure_connected() unless $type;
  $type ||= $self->sqlt_type;
  $version ||= $schema->schema_version || '1.x';
  $dir ||= './';
  my $filename = $schema->ddl_filename($type, $version, $dir);
  if(-f $filename)
  {
      my $file;
      open($file, "<$filename") 
        or $self->throw_exception("Can't open $filename ($!)");
      my @rows = <$file>;
      close($file);
      return join('', @rows);
  }

  $self->throw_exception(q{Can't deploy without SQL::Translator 0.09003: '}
      . $self->_check_sqlt_message . q{'})
          if !$self->_check_sqlt_version;

  require SQL::Translator::Parser::DBIx::Class;
  eval qq{use SQL::Translator::Producer::${type}};
  $self->throw_exception($@) if $@;

  # sources needs to be a parser arg, but for simplicty allow at top level 
  # coming in
  $sqltargs->{parser_args}{sources} = delete $sqltargs->{sources}
      if exists $sqltargs->{sources};

  my $tr = SQL::Translator->new(%$sqltargs);
  SQL::Translator::Parser::DBIx::Class::parse( $tr, $schema );
  return "SQL::Translator::Producer::${type}"->can('produce')->($tr);
}

sub deploy {
  my ($self, $schema, $type, $sqltargs, $dir) = @_;
  my $deploy = sub {
    my $line = shift;
    return if($line =~ /^--/);
    return if(!$line);
    # next if($line =~ /^DROP/m);
    return if($line =~ /^BEGIN TRANSACTION/m);
    return if($line =~ /^COMMIT/m);
    return if $line =~ /^\s+$/; # skip whitespace only
    $self->_query_start($line);
    eval {
      $self->dbh->do($line); # shouldn't be using ->dbh ?
    };
    if ($@) {
      carp qq{$@ (running "${line}")};
    }
    $self->_query_end($line);
  };
  my @statements = $self->deployment_statements($schema, $type, undef, $dir, { %{ $sqltargs || {} }, no_comments => 1 } );
  if (@statements > 1) {
    foreach my $statement (@statements) {
      $deploy->( $statement );
    }
  }
  elsif (@statements == 1) {
    foreach my $line ( split(";\n", $statements[0])) {
      $deploy->( $line );
    }
  }
}

=head2 datetime_parser

Returns the datetime parser class

=cut

sub datetime_parser {
  my $self = shift;
  return $self->{datetime_parser} ||= do {
    $self->ensure_connected;
    $self->build_datetime_parser(@_);
  };
}

=head2 datetime_parser_type

Defines (returns) the datetime parser class - currently hardwired to
L<DateTime::Format::MySQL>

=cut

sub datetime_parser_type { "DateTime::Format::MySQL"; }

=head2 build_datetime_parser

See L</datetime_parser>

=cut

sub build_datetime_parser {
  my $self = shift;
  my $type = $self->datetime_parser_type(@_);
  eval "use ${type}";
  $self->throw_exception("Couldn't load ${type}: $@") if $@;
  return $type;
}

{
    my $_check_sqlt_version; # private
    my $_check_sqlt_message; # private
    sub _check_sqlt_version {
        return $_check_sqlt_version if defined $_check_sqlt_version;
        eval 'use SQL::Translator "0.09003"';
        $_check_sqlt_message = $@ || '';
        $_check_sqlt_version = !$@;
    }

    sub _check_sqlt_message {
        _check_sqlt_version if !defined $_check_sqlt_message;
        $_check_sqlt_message;
    }
}

=head2 is_replicating

A boolean that reports if a particular L<DBIx::Class::Storage::DBI> is set to
replicate from a master database.  Default is undef, which is the result
returned by databases that don't support replication.

=cut

sub is_replicating {
    return;
    
}

=head2 lag_behind_master

Returns a number that represents a certain amount of lag behind a master db
when a given storage is replicating.  The number is database dependent, but
starts at zero and increases with the amount of lag. Default in undef

=cut

sub lag_behind_master {
    return;
}

sub DESTROY {
  my $self = shift;
  return if !$self->_dbh;
  $self->_verify_pid;
  $self->_dbh(undef);
}

1;

=head1 USAGE NOTES

=head2 DBIx::Class and AutoCommit

DBIx::Class can do some wonderful magic with handling exceptions,
disconnections, and transactions when you use C<< AutoCommit => 1 >>
combined with C<txn_do> for transaction support.

If you set C<< AutoCommit => 0 >> in your connect info, then you are always
in an assumed transaction between commits, and you're telling us you'd
like to manage that manually.  A lot of the magic protections offered by
this module will go away.  We can't protect you from exceptions due to database
disconnects because we don't know anything about how to restart your
transactions.  You're on your own for handling all sorts of exceptional
cases if you choose the C<< AutoCommit => 0 >> path, just as you would
be with raw DBI.



=head1 AUTHORS

Matt S. Trout <mst@shadowcatsystems.co.uk>

Andy Grundman <andy@hybridized.org>

=head1 LICENSE

You may distribute this code under the same terms as Perl itself.

=cut<|MERGE_RESOLUTION|>--- conflicted
+++ resolved
@@ -1335,12 +1335,7 @@
 sub count {
   my ($self, $source, $attrs) = @_;
 
-<<<<<<< HEAD
   my $tmp_attrs = $self->_copy_attributes_for_count($source, $attrs);
-=======
-  # take off any limits, record_filter is cdbi, and no point of ordering a count
-  delete $tmp_attrs->{$_} for (qw/select as rows offset order_by record_filter/);
->>>>>>> 87974600
 
   # overwrite the selector
   $tmp_attrs->{select} = { count => '*' };
