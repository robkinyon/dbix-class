--- conflicted
+++ resolved
@@ -61,23 +61,12 @@
     ( $schema, $table ) = ( $1, $2 );
   }
 
-<<<<<<< HEAD
   # get the column default using a Postgres-specific pg_catalog query
-=======
-### XXX This is unsafe in DBD::Pg 2.15.1, it can disconnect for some reason
-###
-  # use DBD::Pg to fetch the column info if it is recent enough to
-  # work. otherwise, use custom SQL
-#  my $seq_expr =  $DBD::Pg::VERSION >= 2.015001
-#      ? eval{ $dbh->column_info(undef,$schema,$table,$col)->fetchrow_hashref->{COLUMN_DEF} }
-#      : $self->_dbh_get_column_default( $dbh, $schema, $table, $col );
-
->>>>>>> 993fd91c
   my $seq_expr = $self->_dbh_get_column_default( $dbh, $schema, $table, $col );
 
   # if no default value is set on the column, or if we can't parse the
   # default value as a sequence, throw.
-  unless ( defined $seq_expr and $seq_expr =~ /^nextval\(+'([^']+)'::(?:text|regclass)\)/i ){
+  unless ( defined $seq_expr and $seq_expr =~ /^nextval\(+'([^']+)'::(?:text|regclass)\)/i ) {
     $seq_expr = '' unless defined $seq_expr;
     $schema = "$schema." if defined $schema && length $schema;
     $self->throw_exception( "no sequence found for $schema$table.$col, check table definition, "
