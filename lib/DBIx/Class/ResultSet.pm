--- conflicted
+++ resolved
@@ -1257,37 +1257,10 @@
   my $attrs = (@_ > 1 && ref $_[$#_] eq 'HASH' ? pop(@_) : {});
   my $hash = ref $_[0] eq 'HASH' ? shift : {@_};
 
-<<<<<<< HEAD
   my $row = $self->find($hash, $attrs);
   if (defined $row) {
-    $row->set_columns($hash);
-    $row->update;
+    $row->update($hash);
     return $row;
-=======
-  my %unique_constraints = $self->result_source->unique_constraints;
-  my @constraint_names   = (exists $attrs->{key}
-                            ? ($attrs->{key})
-                            : keys %unique_constraints);
-
-  my @unique_hashes;
-  foreach my $name (@constraint_names) {
-    my @unique_cols = @{ $unique_constraints{$name} };
-    my %unique_hash =
-      map  { $_ => $hash->{$_} }
-      grep { exists $hash->{$_} }
-      @unique_cols;
-
-    push @unique_hashes, \%unique_hash
-      if (scalar keys %unique_hash == scalar @unique_cols);
-  }
-
-  if (@unique_hashes) {
-    my $row = $self->single(\@unique_hashes);
-    if (defined $row) {
-      $row->update($hash);
-      return $row;
-    }
->>>>>>> d3c946a0
   }
 
   return $self->create($hash);
