--- conflicted
+++ resolved
@@ -47,11 +47,6 @@
 
 =head2 new($source, \%$attrs)
 
-<<<<<<< HEAD
-The resultset constructor. Takes a source object (usually a DBIx::Class::Table)
-and an attribute hash (see below for more information on attributes). Does
-not perform any queries -- these are executed as needed by the other methods.
-=======
 The resultset constructor. Takes a source object (usually a
 L<DBIx::Class::ResultSourceProxy::Table>) and an attribute hash (see L</ATRRIBUTES>
 below).  Does not perform any queries -- these are executed as needed by the
@@ -61,24 +56,11 @@
 automatically get one from e.g. a L</search> called in scalar context:
 
   my $rs = $schema->resultset('CD')->search({ title => '100th Window' });
->>>>>>> 3b7992e1
 
 =cut
 
 sub new {
   my $class = shift;
-<<<<<<< HEAD
-  $class->new_result(@_) if ref $class;
-  my ($source, $attrs) = @_;
-  #use Data::Dumper; warn Dumper(@_);
-  $attrs = { %{ $attrs || {} } };
-  my %seen;
-  my $alias = ($attrs->{alias} ||= 'me');
-  if (!$attrs->{select}) {
-    my @cols = ($attrs->{cols}
-                 ? @{delete $attrs->{cols}}
-                 : $source->result_class->_select_columns);
-=======
   return $class->new_result(@_) if ref $class;
   my ($source, $attrs) = @_;
   #use Data::Dumper; warn Dumper($attrs);
@@ -90,7 +72,6 @@
     my @cols = ($attrs->{cols}
                  ? @{delete $attrs->{cols}}
                  : $source->columns);
->>>>>>> 3b7992e1
     $attrs->{select} = [ map { m/\./ ? $_ : "${alias}.$_" } @cols ];
   }
   $attrs->{as} ||= [ map { m/^$alias\.(.*)$/ ? $1 : $_ } @{$attrs->{select}} ];
@@ -105,17 +86,6 @@
         $seen{$j} = 1;
       }
     }
-<<<<<<< HEAD
-    push(@{$attrs->{from}}, $source->result_class->_resolve_join($join, $attrs->{alias}));
-  }
-  $attrs->{group_by} ||= $attrs->{select} if delete $attrs->{distinct};
-  foreach my $pre (@{delete $attrs->{prefetch} || []}) {
-    push(@{$attrs->{from}}, $source->result_class->_resolve_join($pre, $attrs->{alias}))
-      unless $seen{$pre};
-    my @pre = 
-      map { "$pre.$_" }
-      $source->result_class->_relationships->{$pre}->{class}->columns;
-=======
     push(@{$attrs->{from}}, $source->resolve_join($join, $attrs->{alias}));
   }
   $attrs->{group_by} ||= $attrs->{select} if delete $attrs->{distinct};
@@ -125,7 +95,6 @@
     my @pre = 
       map { "$pre.$_" }
       $source->related_source($pre)->columns;
->>>>>>> 3b7992e1
     push(@{$attrs->{select}}, @pre);
     push(@{$attrs->{as}}, @pre);
   }
@@ -148,15 +117,6 @@
 
 =head2 search
 
-<<<<<<< HEAD
-  my @obj    = $rs->search({ foo => 3 }); # "... WHERE foo = 3"              
-  my $new_rs = $rs->search({ foo => 3 });                                    
-                                                                                
-If you need to pass in additional attributes but no additional condition,
-call it as ->search(undef, \%attrs);
-                                                                                
-  my @all = $class->search({}, { cols => [qw/foo bar/] }); # "SELECT foo, bar FROM $class_table"
-=======
   my @obj    = $rs->search({ foo => 3 }); # "... WHERE foo = 3"
   my $new_rs = $rs->search({ foo => 3 });
 
@@ -165,7 +125,6 @@
 
   # "SELECT foo, bar FROM $class_table"
   my @all = $class->search({}, { cols => [qw/foo bar/] });
->>>>>>> 3b7992e1
 
 =cut
 
@@ -182,13 +141,9 @@
   my $where = (@_ ? ((@_ == 1 || ref $_[0] eq "HASH") ? shift : {@_}) : undef());
   if (defined $where) {
     $where = (defined $attrs->{where}
-<<<<<<< HEAD
-                ? { '-and' => [ $where, $attrs->{where} ] }
-=======
                 ? { '-and' =>
                     [ map { ref $_ eq 'ARRAY' ? [ -or => $_ ] : $_ }
                         $where, $attrs->{where} ] }
->>>>>>> 3b7992e1
                 : $where);
     $attrs->{where} = $where;
   }
@@ -198,21 +153,13 @@
   return (wantarray ? $rs->all : $rs);
 }
 
-<<<<<<< HEAD
-=head2 search_literal                                                              
-=======
 =head2 search_literal
 
->>>>>>> 3b7992e1
   my @obj    = $rs->search_literal($literal_where_cond, @bind);
   my $new_rs = $rs->search_literal($literal_where_cond, @bind);
 
 Pass a literal chunk of SQL to be added to the conditional part of the
-<<<<<<< HEAD
-resultset
-=======
 resultset.
->>>>>>> 3b7992e1
 
 =cut
                                                          
@@ -223,13 +170,6 @@
   return $self->search(\$cond, $attrs);
 }
 
-<<<<<<< HEAD
-=head2 find(@colvalues), find(\%cols)
-
-Finds a row based on its primary key(s).                                        
-
-=cut                                                                            
-=======
 =head2 find(@colvalues), find(\%cols, \%attrs?)
 
 Finds a row based on its primary key or unique constraint. For example:
@@ -250,23 +190,10 @@
 See also L</find_or_create> and L</update_or_create>.
 
 =cut
->>>>>>> 3b7992e1
 
 sub find {
   my ($self, @vals) = @_;
   my $attrs = (@vals > 1 && ref $vals[$#vals] eq 'HASH' ? pop(@vals) : {});
-<<<<<<< HEAD
-  my @pk = $self->{source}->primary_columns;
-  #use Data::Dumper; warn Dumper($attrs, @vals, @pk);
-  $self->{source}->result_class->throw( "Can't find unless primary columns are defined" )
-    unless @pk;
-  my $query;
-  if (ref $vals[0] eq 'HASH') {
-    $query = $vals[0];
-  } elsif (@pk == @vals) {
-    $query = {};
-    @{$query}{@pk} = @vals;
-=======
 
   my @cols = $self->{source}->primary_columns;
   if (exists $attrs->{key}) {
@@ -285,7 +212,6 @@
   } elsif (@cols == @vals) {
     $query = {};
     @{$query}{@cols} = @vals;
->>>>>>> 3b7992e1
   } else {
     $query = {@vals};
   }
@@ -301,34 +227,13 @@
 
   $rs->search_related('relname', $cond?, $attrs?);
 
-<<<<<<< HEAD
-=======
 Search the specified relationship. Optionally specify a condition for matching
 records.
 
->>>>>>> 3b7992e1
 =cut
 
 sub search_related {
   my ($self, $rel, @rest) = @_;
-<<<<<<< HEAD
-  my $rel_obj = $self->{source}->result_class->_relationships->{$rel};
-  $self->{source}->result_class->throw(
-    "No such relationship ${rel} in search_related")
-      unless $rel_obj;
-  my $r_class = $self->{source}->result_class->resolve_class($rel_obj->{class});
-  my $source = $r_class->result_source;
-  $source = bless({ %{$source} }, ref $source || $source);
-  $source->storage($self->{source}->storage);
-  $source->result_class($r_class);
-  my $rs = $self->search(undef, { join => $rel });
-  #use Data::Dumper; warn Dumper($rs);
-  return $source->resultset_class->new(
-           $source, { %{$rs->{attrs}},
-                      alias => $rel,
-                      select => undef(),
-                      as => undef() }
-=======
   my $rel_obj = $self->{source}->relationship_info($rel);
   $self->{source}->result_class->throw(
     "No such relationship ${rel} in search_related")
@@ -340,7 +245,6 @@
                alias => $rel,
                select => undef(),
                as => undef() }
->>>>>>> 3b7992e1
            )->search(@rest);
 }
 
@@ -359,13 +263,6 @@
           $attrs->{where},$attrs);
 }
 
-<<<<<<< HEAD
-=head2 search_like                                                               
-                                                                                
-Identical to search except defaults to 'LIKE' instead of '=' in condition       
-                                                                                
-=cut                                                                            
-=======
 =head2 search_like
 
 Perform a search, but use C<LIKE> instead of equality as the condition. Note
@@ -375,7 +272,6 @@
 For more information, see L<DBIx::Class::Manual::Cookbook>.
 
 =cut
->>>>>>> 3b7992e1
 
 sub search_like {
   my $class    = shift;
@@ -437,12 +333,8 @@
       $me{$col} = shift @row;
     }
   }
-<<<<<<< HEAD
-  my $new = $self->{source}->result_class->inflate_result(\%me, \%pre);
-=======
   my $new = $self->{source}->result_class->inflate_result(
               $self->{source}, \%me, \%pre);
->>>>>>> 3b7992e1
   $new = $self->{attrs}{record_filter}->($new)
     if exists $self->{attrs}{record_filter};
   return $new;
@@ -459,22 +351,13 @@
 sub count {
   my $self = shift;
   return $self->search(@_)->count if @_ && defined $_[0];
-<<<<<<< HEAD
-  die "Unable to ->count with a GROUP BY" if defined $self->{attrs}{group_by};
-=======
   croak "Unable to ->count with a GROUP BY" if defined $self->{attrs}{group_by};
->>>>>>> 3b7992e1
   unless (defined $self->{count}) {
     my $attrs = { %{ $self->{attrs} },
                   select => { 'count' => '*' },
                   as => [ 'count' ] };
-<<<<<<< HEAD
-    # offset, order by and page are not needed to count
-    delete $attrs->{$_} for qw/rows offset order_by page pager/;
-=======
     # offset, order by and page are not needed to count. record_filter is cdbi
     delete $attrs->{$_} for qw/rows offset order_by page pager record_filter/;
->>>>>>> 3b7992e1
         
     ($self->{count}) = (ref $self)->new($self->{source}, $attrs)->cursor->next;
   }
@@ -488,11 +371,7 @@
 
 =head2 count_literal
 
-<<<<<<< HEAD
-Calls search_literal with the passed arguments, then count.
-=======
 Calls L</search_literal> with the passed arguments, then L</count>.
->>>>>>> 3b7992e1
 
 =cut
 
@@ -597,11 +476,7 @@
 sub pager {
   my ($self) = @_;
   my $attrs = $self->{attrs};
-<<<<<<< HEAD
-  die "Can't create pager for non-paged rs" unless $self->{page};
-=======
   croak "Can't create pager for non-paged rs" unless $self->{page};
->>>>>>> 3b7992e1
   $attrs->{rows} ||= 10;
   $self->count;
   return $self->{pager} ||= Data::Page->new(
@@ -623,11 +498,7 @@
 
 =head2 new_result(\%vals)
 
-<<<<<<< HEAD
-Creates a result in the resultset's result class
-=======
 Creates a result in the resultset's result class.
->>>>>>> 3b7992e1
 
 =cut
 
@@ -642,26 +513,16 @@
   foreach my $key (keys %{$self->{cond}||{}}) {
     $new{$1} = $self->{cond}{$key} if ($key =~ m/^(?:$alias\.)?([^\.]+)$/);
   }
-<<<<<<< HEAD
-  return $self->{source}->result_class->new(\%new);
-=======
   my $obj = $self->{source}->result_class->new(\%new);
   $obj->result_source($self->{source}) if $obj->can('result_source');
   $obj;
->>>>>>> 3b7992e1
 }
 
 =head2 create(\%vals)
 
-<<<<<<< HEAD
-Inserts a record into the resultset and returns the object
-
-Effectively a shortcut for ->new_result(\%vals)->insert
-=======
 Inserts a record into the resultset and returns the object.
 
 Effectively a shortcut for C<< ->new_result(\%vals)->insert >>.
->>>>>>> 3b7992e1
 
 =cut
 
@@ -671,15 +532,6 @@
   return $self->new_result($attrs)->insert;
 }
 
-<<<<<<< HEAD
-=head2 find_or_create(\%vals)
-
-  $class->find_or_create({ key => $val, ... });                                 
-                                                                                
-Searches for a record matching the search condition; if it doesn't find one,    
-creates one and returns that instead.                                           
-                                                                                
-=======
 =head2 find_or_create(\%vals, \%attrs?)
 
   $class->find_or_create({ key => $val, ... });
@@ -707,16 +559,10 @@
 
 See also L</find> and L</update_or_create>.
 
->>>>>>> 3b7992e1
 =cut
 
 sub find_or_create {
   my $self     = shift;
-<<<<<<< HEAD
-  my $hash     = ref $_[0] eq "HASH" ? shift: {@_};
-  my $exists   = $self->find($hash);
-  return defined($exists) ? $exists : $self->create($hash);
-=======
   my $attrs    = (@_ > 1 && ref $_[$#_] eq 'HASH' ? pop(@_) : {});
   my $hash     = ref $_[0] eq "HASH" ? shift : {@_};
   my $exists   = $self->find($hash, $attrs);
@@ -791,7 +637,6 @@
   }
 
   return $row;
->>>>>>> 3b7992e1
 }
 
 =head1 ATTRIBUTES
@@ -812,21 +657,6 @@
 
 =head2 select (arrayref)
 
-<<<<<<< HEAD
-=head2 cols (arrayref)
-
-Shortcut to request a particular set of columns to be retrieved - adds
-'me.' onto the start of any column without a '.' in it and sets 'select'
-from that, then auto-populates 'as' from 'select' as normal
-
-=head2 select (arrayref)
-
-Indicates which columns should be selected from the storage
-
-=head2 as (arrayref)
-
-Indicates column names for object inflation
-=======
 Indicates which columns should be selected from the storage. You can use
 column names, or in the case of RDBMS back ends, function or stored procedure
 names:
@@ -878,7 +708,6 @@
 
 You can create your own accessors if required - see
 L<DBIx::Class::Manual::Cookbook> for details.
->>>>>>> 3b7992e1
 
 =head2 join
 
@@ -1036,15 +865,6 @@
 For more examples of using these attributes, see
 L<DBIx::Class::Manual::Cookbook>.
 
-=head2 group_by
-
-A list of columns to group by (note that 'count' doesn't work on grouped
-resultsets)
-
-=head2 distinct
-
-Set to 1 to group by all columns
-
 =cut
 
 1;