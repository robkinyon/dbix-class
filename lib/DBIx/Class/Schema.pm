package DBIx::Class::Schema;

use strict;
use warnings;

use Carp::Clan qw/^DBIx::Class/;
use Scalar::Util qw/weaken/;
<<<<<<< HEAD
use Path::Class;
=======
require Module::Find;
>>>>>>> 2bb84722

use base qw/DBIx::Class/;

__PACKAGE__->mk_classdata('class_mappings' => {});
__PACKAGE__->mk_classdata('source_registrations' => {});
__PACKAGE__->mk_classdata('storage_type' => '::DBI');
__PACKAGE__->mk_classdata('storage');
__PACKAGE__->mk_classdata('exception_action');

=head1 NAME

DBIx::Class::Schema - composable schemas

=head1 SYNOPSIS

  package Library::Schema;
  use base qw/DBIx::Class::Schema/;

  # load Library::Schema::CD, Library::Schema::Book, Library::Schema::DVD
  __PACKAGE__->load_classes(qw/CD Book DVD/);

  package Library::Schema::CD;
  use base qw/DBIx::Class/;
  __PACKAGE__->load_components(qw/PK::Auto Core/); # for example
  __PACKAGE__->table('cd');

  # Elsewhere in your code:
  my $schema1 = Library::Schema->connect(
    $dsn,
    $user,
    $password,
    { AutoCommit => 0 },
  );

  my $schema2 = Library::Schema->connect($coderef_returning_dbh);

  # fetch objects using Library::Schema::DVD
  my $resultset = $schema1->resultset('DVD')->search( ... );
  my @dvd_objects = $schema2->resultset('DVD')->search( ... );

=head1 DESCRIPTION

Creates database classes based on a schema. This is the recommended way to
use L<DBIx::Class> and allows you to use more than one concurrent connection
with your classes.

NB: If you're used to L<Class::DBI> it's worth reading the L</SYNOPSIS>
carefully, as DBIx::Class does things a little differently. Note in
particular which module inherits off which.

=head1 METHODS

=head2 register_class

=over 4

=item Arguments: $moniker, $component_class

=back

Registers a class which isa DBIx::Class::ResultSourceProxy. Equivalent to
calling:

  $schema->register_source($moniker, $component_class->result_source_instance);

=cut

sub register_class {
  my ($self, $moniker, $to_register) = @_;
  $self->register_source($moniker => $to_register->result_source_instance);
}

=head2 register_source

=over 4

=item Arguments: $moniker, $result_source

=back

Registers the L<DBIx::Class::ResultSource> in the schema with the given
moniker.

=cut

sub register_source {
  my ($self, $moniker, $source) = @_;
  my %reg = %{$self->source_registrations};
  $reg{$moniker} = $source;
  $self->source_registrations(\%reg);
  $source->schema($self);
  weaken($source->{schema}) if ref($self);
  if ($source->result_class) {
    my %map = %{$self->class_mappings};
    $map{$source->result_class} = $moniker;
    $self->class_mappings(\%map);
  }
}

=head2 class

=over 4

=item Arguments: $moniker

=item Return Value: $classname

=back

Retrieves the result class name for the given moniker. For example:

  my $class = $schema->class('CD');

=cut

sub class {
  my ($self, $moniker) = @_;
  return $self->source($moniker)->result_class;
}

=head2 source

=over 4

=item Arguments: $moniker

=item Return Value: $result_source

=back

  my $source = $schema->source('Book');

Returns the L<DBIx::Class::ResultSource> object for the registered moniker.

=cut

sub source {
  my ($self, $moniker) = @_;
  my $sreg = $self->source_registrations;
  return $sreg->{$moniker} if exists $sreg->{$moniker};

  # if we got here, they probably passed a full class name
  my $mapped = $self->class_mappings->{$moniker};
  $self->throw_exception("Can't find source for ${moniker}")
    unless $mapped && exists $sreg->{$mapped};
  return $sreg->{$mapped};
}

=head2 sources

=over 4

=item Return Value: @source_monikers

=back

Returns the source monikers of all source registrations on this schema.
For example:

  my @source_monikers = $schema->sources;

=cut

sub sources { return keys %{shift->source_registrations}; }

=head2 storage

  my $storage = $schema->storage;

Returns the L<DBIx::Class::Storage> object for this Schema.

=head2 resultset

=over 4

=item Arguments: $moniker

=item Return Value: $result_set

=back

  my $rs = $schema->resultset('DVD');

Returns the L<DBIx::Class::ResultSet> object for the registered moniker.

=cut

sub resultset {
  my ($self, $moniker) = @_;
  return $self->source($moniker)->resultset;
}

=head2 load_classes

=over 4

=item Arguments: @classes?, { $namespace => [ @classes ] }+

=back

With no arguments, this method uses L<Module::Find> to find all classes under
the schema's namespace. Otherwise, this method loads the classes you specify
(using L<use>), and registers them (using L</"register_class">).

It is possible to comment out classes with a leading C<#>, but note that perl
will think it's a mistake (trying to use a comment in a qw list), so you'll
need to add C<no warnings 'qw';> before your load_classes call.

Example:

  My::Schema->load_classes(); # loads My::Schema::CD, My::Schema::Artist,
                              # etc. (anything under the My::Schema namespace)

  # loads My::Schema::CD, My::Schema::Artist, Other::Namespace::Producer but
  # not Other::Namespace::LinerNotes nor My::Schema::Track
  My::Schema->load_classes(qw/ CD Artist #Track /, {
    Other::Namespace => [qw/ Producer #LinerNotes /],
  });

=cut

sub load_classes {
  my ($class, @params) = @_;

  my %comps_for;

  if (@params) {
    foreach my $param (@params) {
      if (ref $param eq 'ARRAY') {
        # filter out commented entries
        my @modules = grep { $_ !~ /^#/ } @$param;

        push (@{$comps_for{$class}}, @modules);
      }
      elsif (ref $param eq 'HASH') {
        # more than one namespace possible
        for my $comp ( keys %$param ) {
          # filter out commented entries
          my @modules = grep { $_ !~ /^#/ } @{$param->{$comp}};

          push (@{$comps_for{$comp}}, @modules);
        }
      }
      else {
        # filter out commented entries
        push (@{$comps_for{$class}}, $param) if $param !~ /^#/;
      }
    }
  } else {
    my @comp = map { substr $_, length "${class}::"  }
                 Module::Find::findallmod($class);
    $comps_for{$class} = \@comp;
  }

  my @to_register;
  {
    no warnings qw/redefine/;
    local *Class::C3::reinitialize = sub { };
    foreach my $prefix (keys %comps_for) {
      foreach my $comp (@{$comps_for{$prefix}||[]}) {
        my $comp_class = "${prefix}::${comp}";
        $class->ensure_class_loaded($comp_class);
        $comp_class->source_name($comp) unless $comp_class->source_name;

        push(@to_register, [ $comp_class->source_name, $comp_class ]);
      }
    }
  }
  Class::C3->reinitialize;

  foreach my $to (@to_register) {
    $class->register_class(@$to);
    #  if $class->can('result_source_instance');
  }
}

=head2 load_namespaces

=over 4

=item Arguments: %options?

=back

This is an alternative to L</load_classes> above which assumes an alternative
layout for automatic class loading.  It assumes that all result
classes are underneath a sub-namespace of the schema called C<Result>, any
corresponding ResultSet classes are underneath a sub-namespace of the schema
called C<ResultSet>.

Both of the sub-namespaces are configurable if you don't like the defaults,
via the options C<result_namespace> and C<resultset_namespace>.

If (and only if) you specify the option C<default_resultset_class>, any found
Result classes for which we do not find a corresponding
ResultSet class will have their C<resultset_class> set to
C<default_resultset_class>.

C<load_namespaces> takes care of calling C<resultset_class> for you where
neccessary if you didn't do it for yourself.

All of the namespace and classname options to this method are relative to
the schema classname by default.  To specify a fully-qualified name, prefix
it with a literal C<+>.

Examples:

  # load My::Schema::Result::CD, My::Schema::Result::Artist,
  #    My::Schema::ResultSet::CD, etc...
  My::Schema->load_namespaces;

  # Override everything to use ugly names.
  # In this example, if there is a My::Schema::Res::Foo, but no matching
  #   My::Schema::RSets::Foo, then Foo will have its
  #   resultset_class set to My::Schema::RSetBase
  My::Schema->load_namespaces(
    result_namespace => 'Res',
    resultset_namespace => 'RSets',
    default_resultset_class => 'RSetBase',
  );

  # Put things in other namespaces
  My::Schema->load_namespaces(
    result_namespace => '+Some::Place::Results',
    resultset_namespace => '+Another::Place::RSets',
  );

If you'd like to use multiple namespaces of each type, simply use an arrayref
of namespaces for that option.  In the case that the same result
(or resultset) class exists in multiple namespaces, the latter entries in
your list of namespaces will override earlier ones.

  My::Schema->load_namespaces(
    # My::Schema::Results_C::Foo takes precedence over My::Schema::Results_B::Foo :
    result_namespace => [ 'Results_A', 'Results_B', 'Results_C' ],
    resultset_namespace => [ '+Some::Place::RSets', 'RSets' ],
  );

=cut

# Pre-pends our classname to the given relative classname or
#   class namespace, unless there is a '+' prefix, which will
#   be stripped.
sub _expand_relative_name {
  my ($class, $name) = @_;
  return if !$name;
  $name = $class . '::' . $name if ! ($name =~ s/^\+//);
  return $name;
}

# returns a hash of $shortname => $fullname for every package
#  found in the given namespaces ($shortname is with the $fullname's
#  namespace stripped off)
sub _map_namespaces {
  my ($class, @namespaces) = @_;

  my @results_hash;
  foreach my $namespace (@namespaces) {
    push(
      @results_hash,
      map { (substr($_, length "${namespace}::"), $_) }
      Module::Find::findallmod($namespace)
    );
  }

  @results_hash;
}

sub load_namespaces {
  my ($class, %args) = @_;

  my $result_namespace = delete $args{result_namespace} || 'Result';
  my $resultset_namespace = delete $args{resultset_namespace} || 'ResultSet';
  my $default_resultset_class = delete $args{default_resultset_class};

  $class->throw_exception('load_namespaces: unknown option(s): '
    . join(q{,}, map { qq{'$_'} } keys %args))
      if scalar keys %args;

  $default_resultset_class
    = $class->_expand_relative_name($default_resultset_class);

  for my $arg ($result_namespace, $resultset_namespace) {
    $arg = [ $arg ] if !ref($arg) && $arg;

    $class->throw_exception('load_namespaces: namespace arguments must be '
      . 'a simple string or an arrayref')
        if ref($arg) ne 'ARRAY';

    $_ = $class->_expand_relative_name($_) for (@$arg);
  }

  my %results = $class->_map_namespaces(@$result_namespace);
  my %resultsets = $class->_map_namespaces(@$resultset_namespace);

  my @to_register;
  {
    no warnings 'redefine';
    local *Class::C3::reinitialize = sub { };
    use warnings 'redefine';

    foreach my $result (keys %results) {
      my $result_class = $results{$result};
      $class->ensure_class_loaded($result_class);
      $result_class->source_name($result) unless $result_class->source_name;

      my $rs_class = delete $resultsets{$result};
      my $rs_set = $result_class->resultset_class;
      if($rs_set && $rs_set ne 'DBIx::Class::ResultSet') {
        if($rs_class && $rs_class ne $rs_set) {
          warn "We found ResultSet class '$rs_class' for '$result', but it seems "
             . "that you had already set '$result' to use '$rs_set' instead";
        }
      }
      elsif($rs_class ||= $default_resultset_class) {
        $class->ensure_class_loaded($rs_class);
        $result_class->resultset_class($rs_class);
      }

      push(@to_register, [ $result_class->source_name, $result_class ]);
    }
  }

  foreach (sort keys %resultsets) {
    warn "load_namespaces found ResultSet class $_ with no "
      . 'corresponding Result class';
  }

  Class::C3->reinitialize;
  $class->register_class(@$_) for (@to_register);

  return;
}

=head2 compose_connection

=over 4

=item Arguments: $target_namespace, @db_info

=item Return Value: $new_schema

=back

Calls L<DBIx::Class::Schema/"compose_namespace"> to the target namespace,
calls L<DBIx::Class::Schema/connection> with @db_info on the new schema,
then injects the L<DBix::Class::ResultSetProxy> component and a
resultset_instance classdata entry on all the new classes, in order to support
$target_namespaces::$class->search(...) method calls.

This is primarily useful when you have a specific need for class method access
to a connection. In normal usage it is preferred to call
L<DBIx::Class::Schema/connect> and use the resulting schema object to operate
on L<DBIx::Class::ResultSet> objects with L<DBIx::Class::Schema/resultset> for
more information.

=cut

sub compose_connection {
  my ($self, $target, @info) = @_;
  my $base = 'DBIx::Class::ResultSetProxy';
  eval "require ${base};";
  $self->throw_exception
    ("No arguments to load_classes and couldn't load ${base} ($@)")
      if $@;

  if ($self eq $target) {
    # Pathological case, largely caused by the docs on early C::M::DBIC::Plain
    foreach my $moniker ($self->sources) {
      my $source = $self->source($moniker);
      my $class = $source->result_class;
      $self->inject_base($class, $base);
      $class->mk_classdata(resultset_instance => $source->resultset);
      $class->mk_classdata(class_resolver => $self);
    }
    $self->connection(@info);
    return $self;
  }

  my $schema = $self->compose_namespace($target, $base);
  {
    no strict 'refs';
    *{"${target}::schema"} = sub { $schema };
  }

  $schema->connection(@info);
  foreach my $moniker ($schema->sources) {
    my $source = $schema->source($moniker);
    my $class = $source->result_class;
    #warn "$moniker $class $source ".$source->storage;
    $class->mk_classdata(result_source_instance => $source);
    $class->mk_classdata(resultset_instance => $source->resultset);
    $class->mk_classdata(class_resolver => $schema);
  }
  return $schema;
}

=head2 compose_namespace

=over 4

=item Arguments: $target_namespace, $additional_base_class?

=item Return Value: $new_schema

=back

For each L<DBIx::Class::ResultSource> in the schema, this method creates a
class in the target namespace (e.g. $target_namespace::CD,
$target_namespace::Artist) that inherits from the corresponding classes
attached to the current schema.

It also attaches a corresponding L<DBIx::Class::ResultSource> object to the
new $schema object. If C<$additional_base_class> is given, the new composed
classes will inherit from first the corresponding classe from the current
schema then the base class.

For example, for a schema with My::Schema::CD and My::Schema::Artist classes,

  $schema->compose_namespace('My::DB', 'Base::Class');
  print join (', ', @My::DB::CD::ISA) . "\n";
  print join (', ', @My::DB::Artist::ISA) ."\n";

will produce the output

  My::Schema::CD, Base::Class
  My::Schema::Artist, Base::Class

=cut

sub compose_namespace {
  my ($self, $target, $base) = @_;
  my %reg = %{ $self->source_registrations };
  my %target;
  my %map;
  my $schema = $self->clone;
  {
    no warnings qw/redefine/;
    local *Class::C3::reinitialize = sub { };
    foreach my $moniker ($schema->sources) {
      my $source = $schema->source($moniker);
      my $target_class = "${target}::${moniker}";
      $self->inject_base(
        $target_class => $source->result_class, ($base ? $base : ())
      );
      $source->result_class($target_class);
      $target_class->result_source_instance($source)
        if $target_class->can('result_source_instance');
    }
  }
  Class::C3->reinitialize();
  {
    no strict 'refs';
    foreach my $meth (qw/class source resultset/) {
      *{"${target}::${meth}"} =
        sub { shift->schema->$meth(@_) };
    }
  }
  return $schema;
}

=head2 setup_connection_class

=over 4

=item Arguments: $target, @info

=back

Sets up a database connection class to inject between the schema and the
subclasses that the schema creates.

=cut

sub setup_connection_class {
  my ($class, $target, @info) = @_;
  $class->inject_base($target => 'DBIx::Class::DB');
  #$target->load_components('DB');
  $target->connection(@info);
}

=head2 storage_type

=over 4

=item Arguments: $storage_type

=item Return Value: $storage_type

=back

Set the storage class that will be instantiated when L</connect> is called.
If the classname starts with C<::>, the prefix C<DBIx::Class::Storage> is
assumed by L</connect>.  Defaults to C<::DBI>,
which is L<DBIx::Class::Storage::DBI>.

You want to use this to hardcoded subclasses of L<DBIx::Class::Storage::DBI>
in cases where the appropriate subclass is not autodetected, such as when
dealing with MSSQL via L<DBD::Sybase>, in which case you'd set it to
C<::DBI::Sybase::MSSQL>.

=head2 connection

=over 4

=item Arguments: @args

=item Return Value: $new_schema

=back

Instantiates a new Storage object of type
L<DBIx::Class::Schema/"storage_type"> and passes the arguments to
$storage->connect_info. Sets the connection in-place on the schema.

See L<DBIx::Class::Storage::DBI/"connect_info"> for DBI-specific syntax,
or L<DBIx::Class::Storage> in general.

=cut

sub connection {
  my ($self, @info) = @_;
  return $self if !@info && $self->storage;
  my $storage_class = $self->storage_type;
  $storage_class = 'DBIx::Class::Storage'.$storage_class
    if $storage_class =~ m/^::/;
  eval "require ${storage_class};";
  $self->throw_exception(
    "No arguments to load_classes and couldn't load ${storage_class} ($@)"
  ) if $@;
  my $storage = $storage_class->new($self);
  $storage->connect_info(\@info);
  $self->storage($storage);
  $self->on_connect() if($self->can('on_connect'));
  return $self;
}

=head2 connect

=over 4

=item Arguments: @info

=item Return Value: $new_schema

=back

This is a convenience method. It is equivalent to calling
$schema->clone->connection(@info). See L</connection> and L</clone> for more
information.

=cut

sub connect { shift->clone->connection(@_) }

=head2 txn_do

=over 4

=item Arguments: C<$coderef>, @coderef_args?

=item Return Value: The return value of $coderef

=back

Executes C<$coderef> with (optional) arguments C<@coderef_args> atomically,
returning its result (if any). Equivalent to calling $schema->storage->txn_do.
See L<DBIx::Class::Storage/"txn_do"> for more information.

This interface is preferred over using the individual methods L</txn_begin>,
L</txn_commit>, and L</txn_rollback> below.

=cut

sub txn_do {
  my $self = shift;

  $self->storage or $self->throw_exception
    ('txn_do called on $schema without storage');

  $self->storage->txn_do(@_);
}

=head2 txn_begin

Begins a transaction (does nothing if AutoCommit is off). Equivalent to
calling $schema->storage->txn_begin. See
L<DBIx::Class::Storage::DBI/"txn_begin"> for more information.

=cut

sub txn_begin {
  my $self = shift;

  $self->storage or $self->throw_exception
    ('txn_begin called on $schema without storage');

  $self->storage->txn_begin;
}

=head2 txn_commit

Commits the current transaction. Equivalent to calling
$schema->storage->txn_commit. See L<DBIx::Class::Storage::DBI/"txn_commit">
for more information.

=cut

sub txn_commit {
  my $self = shift;

  $self->storage or $self->throw_exception
    ('txn_commit called on $schema without storage');

  $self->storage->txn_commit;
}

=head2 txn_rollback

Rolls back the current transaction. Equivalent to calling
$schema->storage->txn_rollback. See
L<DBIx::Class::Storage::DBI/"txn_rollback"> for more information.

=cut

sub txn_rollback {
  my $self = shift;

  $self->storage or $self->throw_exception
    ('txn_rollback called on $schema without storage');

  $self->storage->txn_rollback;
}

=head2 clone

=over 4

=item Return Value: $new_schema

=back

Clones the schema and its associated result_source objects and returns the
copy.

=cut

sub clone {
  my ($self) = @_;
  my $clone = { (ref $self ? %$self : ()) };
  bless $clone, (ref $self || $self);

  foreach my $moniker ($self->sources) {
    my $source = $self->source($moniker);
    my $new = $source->new($source);
    $clone->register_source($moniker => $new);
  }
  $clone->storage->set_schema($clone) if $clone->storage;
  return $clone;
}

=head2 populate

=over 4

=item Arguments: $source_name, \@data;

=back

Pass this method a resultsource name, and an arrayref of
arrayrefs. The arrayrefs should contain a list of column names,
followed by one or many sets of matching data for the given columns. 

In void context, C<insert_bulk> in L<DBIx::Class::Storage::DBI> is used
to insert the data, as this is a fast method. However, insert_bulk currently
assumes that your datasets all contain the same type of values, using scalar
references in a column in one row, and not in another will probably not work.

Otherwise, each set of data is inserted into the database using
L<DBIx::Class::ResultSet/create>, and a arrayref of the resulting row
objects is returned.

i.e.,

  $schema->populate('Artist', [
    [ qw/artistid name/ ],
    [ 1, 'Popular Band' ],
    [ 2, 'Indie Band' ],
    ...
  ]);

=cut

sub populate {
  my ($self, $name, $data) = @_;
  my $rs = $self->resultset($name);
  my @names = @{shift(@$data)};
  if(defined wantarray) {
    my @created;
    foreach my $item (@$data) {
      my %create;
      @create{@names} = @$item;
      push(@created, $rs->create(\%create));
    }
    return @created;
  }
  $self->storage->insert_bulk($self->source($name)->from, \@names, $data);
}

=head2 exception_action

=over 4

=item Arguments: $code_reference

=back

If C<exception_action> is set for this class/object, L</throw_exception>
will prefer to call this code reference with the exception as an argument,
rather than its normal <croak> action.

Your subroutine should probably just wrap the error in the exception
object/class of your choosing and rethrow.  If, against all sage advice,
you'd like your C<exception_action> to suppress a particular exception
completely, simply have it return true.

Example:

   package My::Schema;
   use base qw/DBIx::Class::Schema/;
   use My::ExceptionClass;
   __PACKAGE__->exception_action(sub { My::ExceptionClass->throw(@_) });
   __PACKAGE__->load_classes;

   # or:
   my $schema_obj = My::Schema->connect( .... );
   $schema_obj->exception_action(sub { My::ExceptionClass->throw(@_) });

   # suppress all exceptions, like a moron:
   $schema_obj->exception_action(sub { 1 });

=head2 throw_exception

=over 4

=item Arguments: $message

=back

Throws an exception. Defaults to using L<Carp::Clan> to report errors from
user's perspective.  See L</exception_action> for details on overriding
this method's behavior.

=cut

sub throw_exception {
  my $self = shift;
  croak @_ if !$self->exception_action || !$self->exception_action->(@_);
}

=head2 deploy (EXPERIMENTAL)

=over 4

=item Arguments: $sqlt_args, $dir

=back

Attempts to deploy the schema to the current storage using L<SQL::Translator>.

Note that this feature is currently EXPERIMENTAL and may not work correctly
across all databases, or fully handle complex relationships.

See L<SQL::Translator/METHODS> for a list of values for C<$sqlt_args>. The most
common value for this would be C<< { add_drop_table => 1, } >> to have the SQL
produced include a DROP TABLE statement for each table created.

=cut

sub deploy {
  my ($self, $sqltargs, $dir) = @_;
  $self->throw_exception("Can't deploy without storage") unless $self->storage;
<<<<<<< HEAD
  $self->storage->ensure_connected();
  $self->storage->deploy($self, undef, $sqltargs);
=======
  $self->storage->deploy($self, undef, $sqltargs, $dir);
>>>>>>> 2bb84722
}

=head2 create_ddl_dir (EXPERIMENTAL)

=over 4

=item Arguments: \@databases, $version, $directory, $preversion, $sqlt_args

=back

Creates an SQL file based on the Schema, for each of the specified
database types, in the given directory. Given a previous version number,
this will also create a file containing the ALTER TABLE statements to
transform the previous schema into the current one. Note that these
statements may contain DROP TABLE or DROP COLUMN statements that can
potentially destroy data.

The file names are created using the C<ddl_filename> method below, please
override thus method in your schema if you would like a different file
name format. For the ALTER file, the same format is used, replacing
$version in the name with "$preversion-$version".

If no arguments are passed, then the following default values are used:

=over 4

=item databases  - ['MySQL', 'SQLite', 'PostgreSQL']

=item version    - $schema->VERSION

=item directory  - './'

=item preversion - <none>

=back 
Note that this feature is currently EXPERIMENTAL and may not work correctly
across all databases, or fully handle complex relationships.

WARNING: Please check all SQL files created, before applying them.

=cut

sub create_ddl_dir {
  my $self = shift;

  $self->throw_exception("Can't create_ddl_dir without storage") unless $self->storage;
  $self->storage->create_ddl_dir($self, @_);
}

<<<<<<< HEAD
=head2 ddl_filename

=over 4

=item Arguments: $directory, $database-type, $version

=back

This method is called by C<create_ddl_dir> to compose a file name out of
the supplied directory, database type and version number. The default file
name format is: "$filename-$version-$type.sql".

You may override this method in your schema if you wish to use a different
format.

=cut

sub ddl_filename
{
    my ($self, $dir, $type, $version, $pversion) = @_;

    my $filename = ref($self);
    $filename =~ s/^.*:://;
    $filename = file($dir, "$filename-$version-$type.sql")->stringify;
    $filename =~ s/$version/$pversion-$version/ if($pversion);
=======
=head2 ddl_filename (EXPERIMENTAL)

  my $filename = $table->ddl_filename($type, $dir, $version)

Creates a filename for a SQL file based on the table class name.  Not
intended for direct end user use.

=cut

sub ddl_filename {
    my ($self, $type, $dir, $version) = @_;

    my $filename = ref($self);
    $filename =~ s/::/-/;
    $filename = "$dir$filename-$version-$type.sql";
>>>>>>> 2bb84722

    return $filename;
}

1;

=head1 AUTHORS

Matt S. Trout <mst@shadowcatsystems.co.uk>

=head1 LICENSE

You may distribute this code under the same terms as Perl itself.

=cut<|MERGE_RESOLUTION|>--- conflicted
+++ resolved
@@ -5,11 +5,7 @@
 
 use Carp::Clan qw/^DBIx::Class/;
 use Scalar::Util qw/weaken/;
-<<<<<<< HEAD
-use Path::Class;
-=======
 require Module::Find;
->>>>>>> 2bb84722
 
 use base qw/DBIx::Class/;
 
@@ -643,7 +639,6 @@
   my $storage = $storage_class->new($self);
   $storage->connect_info(\@info);
   $self->storage($storage);
-  $self->on_connect() if($self->can('on_connect'));
   return $self;
 }
 
@@ -892,52 +887,23 @@
 sub deploy {
   my ($self, $sqltargs, $dir) = @_;
   $self->throw_exception("Can't deploy without storage") unless $self->storage;
-<<<<<<< HEAD
-  $self->storage->ensure_connected();
-  $self->storage->deploy($self, undef, $sqltargs);
-=======
   $self->storage->deploy($self, undef, $sqltargs, $dir);
->>>>>>> 2bb84722
 }
 
 =head2 create_ddl_dir (EXPERIMENTAL)
 
 =over 4
 
-=item Arguments: \@databases, $version, $directory, $preversion, $sqlt_args
+=item Arguments: \@databases, $version, $directory, $sqlt_args
 
 =back
 
 Creates an SQL file based on the Schema, for each of the specified
-database types, in the given directory. Given a previous version number,
-this will also create a file containing the ALTER TABLE statements to
-transform the previous schema into the current one. Note that these
-statements may contain DROP TABLE or DROP COLUMN statements that can
-potentially destroy data.
-
-The file names are created using the C<ddl_filename> method below, please
-override thus method in your schema if you would like a different file
-name format. For the ALTER file, the same format is used, replacing
-$version in the name with "$preversion-$version".
-
-If no arguments are passed, then the following default values are used:
-
-=over 4
-
-=item databases  - ['MySQL', 'SQLite', 'PostgreSQL']
-
-=item version    - $schema->VERSION
-
-=item directory  - './'
-
-=item preversion - <none>
-
-=back 
+database types, in the given directory.
+
 Note that this feature is currently EXPERIMENTAL and may not work correctly
 across all databases, or fully handle complex relationships.
 
-WARNING: Please check all SQL files created, before applying them.
-
 =cut
 
 sub create_ddl_dir {
@@ -947,33 +913,6 @@
   $self->storage->create_ddl_dir($self, @_);
 }
 
-<<<<<<< HEAD
-=head2 ddl_filename
-
-=over 4
-
-=item Arguments: $directory, $database-type, $version
-
-=back
-
-This method is called by C<create_ddl_dir> to compose a file name out of
-the supplied directory, database type and version number. The default file
-name format is: "$filename-$version-$type.sql".
-
-You may override this method in your schema if you wish to use a different
-format.
-
-=cut
-
-sub ddl_filename
-{
-    my ($self, $dir, $type, $version, $pversion) = @_;
-
-    my $filename = ref($self);
-    $filename =~ s/^.*:://;
-    $filename = file($dir, "$filename-$version-$type.sql")->stringify;
-    $filename =~ s/$version/$pversion-$version/ if($pversion);
-=======
 =head2 ddl_filename (EXPERIMENTAL)
 
   my $filename = $table->ddl_filename($type, $dir, $version)
@@ -989,7 +928,6 @@
     my $filename = ref($self);
     $filename =~ s/::/-/;
     $filename = "$dir$filename-$version-$type.sql";
->>>>>>> 2bb84722
 
     return $filename;
 }
