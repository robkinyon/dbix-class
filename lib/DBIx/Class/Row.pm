--- conflicted
+++ resolved
@@ -252,11 +252,7 @@
     delete $col_data->{$col}
       if $self->result_source->column_info($col)->{is_auto_increment};
   }
-<<<<<<< HEAD
-  my $new = bless({ _column_data => $col_data }, ref $self);
-=======
   my $new = bless { _column_data => $col_data }, ref $self;
->>>>>>> c17c525c
   $new->set_columns($changes);
   $new->insert;
   foreach my $rel ($self->result_source->relationships) {
@@ -309,27 +305,6 @@
   foreach my $pre (keys %{$prefetch||{}}) {
     my $pre_val = $prefetch->{$pre};
     my $pre_source = $source->related_source($pre);
-<<<<<<< HEAD
-    $class->throw_exception("Can't prefetch non-existent relationship ${pre}") unless $pre_source;
-    my $fetched;
-    unless ($pre_source->primary_columns == grep { exists $prefetch->{$pre}[0]{$_} 
-       and !defined $prefetch->{$pre}[0]{$_} } $pre_source->primary_columns)
-    {
-      $fetched = $pre_source->result_class->inflate_result(
-                    $pre_source, @{$prefetch->{$pre}});      
-    }
-    my $accessor = $source->relationship_info($pre)->{attrs}{accessor};
-    $class->throw_exception("No accessor for prefetched $pre")
-     unless defined $accessor;
-    if ($accessor eq 'single') {
-      $new->{_relationship_data}{$pre} = $fetched;
-    } elsif ($accessor eq 'filter') {
-     $new->{_inflated_column}{$pre} = $fetched;
-    } elsif ($accessor eq 'multi') {
-      
-    } else {
-     $class->throw_exception("Prefetch not supported with accessor '$accessor'");
-=======
     $class->throw_exception("Can't prefetch non-existent relationship ${pre}")
       unless $pre_source;
     if (ref($pre_val->[0]) eq 'ARRAY') { # multi
@@ -361,7 +336,6 @@
       } else {
        $class->throw_exception("Prefetch not supported with accessor '$accessor'");
       }
->>>>>>> c17c525c
     }
   }
   return $new;
