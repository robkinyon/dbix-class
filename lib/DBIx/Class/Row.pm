package DBIx::Class::Row;

use strict;
use warnings;

use base qw/DBIx::Class/;
use Carp::Clan qw/^DBIx::Class/;
use Scalar::Util ();
use Scope::Guard;

BEGIN {
  *MULTICREATE_DEBUG =
    $ENV{DBIC_MULTICREATE_DEBUG}
      ? sub () { 1 }
      : sub () { 0 };
}

__PACKAGE__->mk_group_accessors('simple' => qw/_source_handle/);

=head1 NAME

DBIx::Class::Row - Basic row methods

=head1 SYNOPSIS

=head1 DESCRIPTION

This class is responsible for defining and doing basic operations on rows
derived from L<DBIx::Class::ResultSource> objects.

Row objects are returned from L<DBIx::Class::ResultSet>s using the
L<create|DBIx::Class::ResultSet/create>, L<find|DBIx::Class::ResultSet/find>,
L<next|DBIx::Class::ResultSet/next> and L<all|DBIx::Class::ResultSet/all> methods,
as well as invocations of 'single' (
L<belongs_to|DBIx::Class::Relationship/belongs_to>,
L<has_one|DBIx::Class::Relationship/has_one> or
L<might_have|DBIx::Class::Relationship/might_have>)
relationship accessors of L<DBIx::Class::Row> objects.

=head1 METHODS

=head2 new

  my $row = My::Class->new(\%attrs);

  my $row = $schema->resultset('MySource')->new(\%colsandvalues);

=over

=item Arguments: \%attrs or \%colsandvalues

=item Returns: A Row object

=back

While you can create a new row object by calling C<new> directly on
this class, you are better off calling it on a
L<DBIx::Class::ResultSet> object.

When calling it directly, you will not get a complete, usable row
object until you pass or set the C<source_handle> attribute, to a
L<DBIx::Class::ResultSource> instance that is attached to a
L<DBIx::Class::Schema> with a valid connection.

C<$attrs> is a hashref of column name, value data. It can also contain
some other attributes such as the C<source_handle>.

Passing an object, or an arrayref of objects as a value will call
L<DBIx::Class::Relationship::Base/set_from_related> for you. When
passed a hashref or an arrayref of hashrefs as the value, these will
be turned into objects via new_related, and treated as if you had
passed objects.

For a more involved explanation, see L<DBIx::Class::ResultSet/create>.

=cut

## It needs to store the new objects somewhere, and call insert on that list later when insert is called on this object. We may need an accessor for these so the user can retrieve them, if just doing ->new().
## This only works because DBIC doesnt yet care to check whether the new_related objects have been passed all their mandatory columns
## When doing the later insert, we need to make sure the PKs are set.
## using _relationship_data in new and funky ways..
## check Relationship::CascadeActions and Relationship::Accessor for compat
## tests!

sub __new_related_find_or_new_helper {
  my ($self, $relname, $data) = @_;
  if ($self->__their_pk_needs_us($relname, $data)) {
    MULTICREATE_DEBUG and warn "MC $self constructing $relname via new_result";
    return $self->result_source
                ->related_source($relname)
                ->resultset
                ->new_result($data);
  }
  if ($self->result_source->pk_depends_on($relname, $data)) {
    MULTICREATE_DEBUG and warn "MC $self constructing $relname via find_or_new";
    return $self->result_source
                ->related_source($relname)
                ->resultset
                ->find_or_new($data);
  }
  MULTICREATE_DEBUG and warn "MC $self constructing $relname via find_or_new_related";
  return $self->find_or_new_related($relname, $data);
}

sub __their_pk_needs_us { # this should maybe be in resultsource.
  my ($self, $relname, $data) = @_;
  my $source = $self->result_source;
  my $reverse = $source->reverse_relationship_info($relname);
  my $rel_source = $source->related_source($relname);
  my $us = { $self->get_columns };
  foreach my $key (keys %$reverse) {
    # if their primary key depends on us, then we have to
    # just create a result and we'll fill it out afterwards
    return 1 if $rel_source->pk_depends_on($key, $us);
  }
  return 0;
}

sub new {
  my ($class, $attrs) = @_;
  $class = ref $class if ref $class;

  my $new = {
      _column_data          => {},
  };
  bless $new, $class;

  if (my $handle = delete $attrs->{-source_handle}) {
    $new->_source_handle($handle);
  }

  my $source;
  if ($source = delete $attrs->{-result_source}) {
    $new->result_source($source);
  }

  if (my $related = delete $attrs->{-from_resultset}) {
    @{$new->{_ignore_at_insert}={}}{@$related} = ();
  }

  if ($attrs) {
    $new->throw_exception("attrs must be a hashref")
      unless ref($attrs) eq 'HASH';
    
    my ($related,$inflated);
    ## Pretend all the rels are actual objects, unset below if not, for insert() to fix
    $new->{_rel_in_storage} = 1;

    foreach my $key (keys %$attrs) {
      if (ref $attrs->{$key}) {
        ## Can we extract this lot to use with update(_or .. ) ?
        confess "Can't do multi-create without result source" unless $source;
        my $info = $source->relationship_info($key);
        if ($info && $info->{attrs}{accessor}
          && $info->{attrs}{accessor} eq 'single')
        {
          my $rel_obj = delete $attrs->{$key};
          if(!Scalar::Util::blessed($rel_obj)) {
            $rel_obj = $new->__new_related_find_or_new_helper($key, $rel_obj);
          }

          if ($rel_obj->in_storage) {
            $new->set_from_related($key, $rel_obj);
          } else {
            $new->{_rel_in_storage} = 0;
            MULTICREATE_DEBUG and warn "MC $new uninserted $key $rel_obj\n";
          }

          $related->{$key} = $rel_obj;
          next;
        } elsif ($info && $info->{attrs}{accessor}
            && $info->{attrs}{accessor} eq 'multi'
            && ref $attrs->{$key} eq 'ARRAY') {
          my $others = delete $attrs->{$key};
          my $total = @$others;
          my @objects;
          foreach my $idx (0 .. $#$others) {
            my $rel_obj = $others->[$idx];
            if(!Scalar::Util::blessed($rel_obj)) {
              $rel_obj = $new->__new_related_find_or_new_helper($key, $rel_obj);
            }

            if ($rel_obj->in_storage) {
              $new->set_from_related($key, $rel_obj);
            } else {
              $new->{_rel_in_storage} = 0;
              MULTICREATE_DEBUG and
                warn "MC $new uninserted $key $rel_obj (${\($idx+1)} of $total)\n";
            }
            $new->set_from_related($key, $rel_obj) if $rel_obj->in_storage;
            push(@objects, $rel_obj);
          }
          $related->{$key} = \@objects;
          next;
        } elsif ($info && $info->{attrs}{accessor}
          && $info->{attrs}{accessor} eq 'filter')
        {
          ## 'filter' should disappear and get merged in with 'single' above!
          my $rel_obj = delete $attrs->{$key};
          if(!Scalar::Util::blessed($rel_obj)) {
            $rel_obj = $new->__new_related_find_or_new_helper($key, $rel_obj);
          }
          unless ($rel_obj->in_storage) {
            $new->{_rel_in_storage} = 0;
            MULTICREATE_DEBUG and warn "MC $new uninserted $key $rel_obj";
          }
          $inflated->{$key} = $rel_obj;
          next;
        } elsif ($class->has_column($key)
            && $class->column_info($key)->{_inflate_info}) {
          $inflated->{$key} = $attrs->{$key};
          next;
        }
      }
      $new->throw_exception("No such column $key on $class")
        unless $class->has_column($key);
      $new->store_column($key => $attrs->{$key});          
    }

    $new->{_relationship_data} = $related if $related;
    $new->{_inflated_column} = $inflated if $inflated;
  }

  return $new;
}

=head2 insert

  $row->insert;

=over

=item Arguments: none

=item Returns: The Row object

=back

Inserts an object previously created by L</new> into the database if
it isn't already in there. Returns the object itself. Requires the
object's result source to be set, or the class to have a
result_source_instance method. To insert an entirely new row into
the database, use C<create> (see L<DBIx::Class::ResultSet/create>).

To fetch an uninserted row object, call
L<new|DBIx::Class::ResultSet/new> on a resultset.

This will also insert any uninserted, related objects held inside this
one, see L<DBIx::Class::ResultSet/create> for more details.

=cut

sub insert {
  my ($self) = @_;
  return $self if $self->in_storage;
  my $source = $self->result_source;
  $source ||=  $self->result_source($self->result_source_instance)
    if $self->can('result_source_instance');
  $self->throw_exception("No result_source set on this object; can't insert")
    unless $source;

  my $rollback_guard;

  # Check if we stored uninserted relobjs here in new()
  my %related_stuff = (%{$self->{_relationship_data} || {}}, 
                       %{$self->{_inflated_column} || {}});

  if(!$self->{_rel_in_storage}) {

    # The guard will save us if we blow out of this scope via die
    $rollback_guard = $source->storage->txn_scope_guard;

    ## Should all be in relationship_data, but we need to get rid of the
    ## 'filter' reltype..
    ## These are the FK rels, need their IDs for the insert.

    my @pri = $self->primary_columns;

    REL: foreach my $relname (keys %related_stuff) {

      my $rel_obj = $related_stuff{$relname};

      next REL unless (Scalar::Util::blessed($rel_obj)
                       && $rel_obj->isa('DBIx::Class::Row'));

      next REL unless $source->pk_depends_on(
                        $relname, { $rel_obj->get_columns }
                      );

      MULTICREATE_DEBUG and warn "MC $self pre-reconstructing $relname $rel_obj\n";

      my $them = { %{$rel_obj->{_relationship_data} || {} }, $rel_obj->get_inflated_columns };
      my $re = $self->result_source
                    ->related_source($relname)
                    ->resultset
                    ->find_or_create($them);
      %{$rel_obj} = %{$re};
      $self->set_from_related($relname, $rel_obj);
      delete $related_stuff{$relname};
    }
  }

  MULTICREATE_DEBUG and do {
    no warnings 'uninitialized';
    warn "MC $self inserting (".join(', ', $self->get_columns).")\n";
  };
  my $updated_cols = $source->storage->insert($source, { $self->get_columns });
  foreach my $col (keys %$updated_cols) {
    $self->store_column($col, $updated_cols->{$col});
  }

  ## PK::Auto
  my @auto_pri = grep {
                   !defined $self->get_column($_) || 
                   ref($self->get_column($_)) eq 'SCALAR'
                 } $self->primary_columns;

  if (@auto_pri) {
    #$self->throw_exception( "More than one possible key found for auto-inc on ".ref $self )
    #  if defined $too_many;
    MULTICREATE_DEBUG and warn "MC $self fetching missing PKs ".join(', ', @auto_pri)."\n";
    my $storage = $self->result_source->storage;
    $self->throw_exception( "Missing primary key but Storage doesn't support last_insert_id" )
      unless $storage->can('last_insert_id');
    my @ids = $storage->last_insert_id($self->result_source,@auto_pri);
    $self->throw_exception( "Can't get last insert id" )
      unless (@ids == @auto_pri);
    $self->store_column($auto_pri[$_] => $ids[$_]) for 0 .. $#ids;
#use Data::Dumper; warn Dumper($self);
  }


  $self->{_dirty_columns} = {};
  $self->{related_resultsets} = {};

  if(!$self->{_rel_in_storage}) {
    ## Now do the relationships that need our ID (has_many etc.)
    foreach my $relname (keys %related_stuff) {
      my $rel_obj = $related_stuff{$relname};
      my @cands;
      if (Scalar::Util::blessed($rel_obj)
          && $rel_obj->isa('DBIx::Class::Row')) {
        @cands = ($rel_obj);
      } elsif (ref $rel_obj eq 'ARRAY') {
        @cands = @$rel_obj;
      }
      if (@cands) {
        my $reverse = $source->reverse_relationship_info($relname);
        foreach my $obj (@cands) {
          $obj->set_from_related($_, $self) for keys %$reverse;
          my $them = { %{$obj->{_relationship_data} || {} }, $obj->get_inflated_columns };
          if ($self->__their_pk_needs_us($relname, $them)) {
            if (exists $self->{_ignore_at_insert}{$relname}) {
              MULTICREATE_DEBUG and warn "MC $self skipping post-insert on $relname";
            } else {
              MULTICREATE_DEBUG and warn "MC $self re-creating $relname $obj";
<<<<<<< HEAD
              my $re = $self->find_or_create_related($relname, $them);
=======
              my $re = $self->result_source
                            ->related_source($relname)
                            ->resultset
                            ->find_or_create($them);
>>>>>>> bd7ca9e8
              %{$obj} = %{$re};
              MULTICREATE_DEBUG and warn "MC $self new $relname $obj";
            }
          } else {
            MULTICREATE_DEBUG and warn "MC $self post-inserting $obj";
            $obj->insert();
          }
        }
      }
    }
    delete $self->{_ignore_at_insert};
    $rollback_guard->commit;
  }

  $self->in_storage(1);
  undef $self->{_orig_ident};
  return $self;
}

=head2 in_storage

  $row->in_storage; # Get value
  $row->in_storage(1); # Set value

=over

=item Arguments: none or 1|0

=item Returns: 1|0

=back

Indicates whether the object exists as a row in the database or
not. This is set to true when L<DBIx::Class::ResultSet/find>,
L<DBIx::Class::ResultSet/create> or L<DBIx::Class::ResultSet/insert>
are used. 

Creating a row object using L<DBIx::Class::ResultSet/new>, or calling
L</delete> on one, sets it to false.

=cut

sub in_storage {
  my ($self, $val) = @_;
  $self->{_in_storage} = $val if @_ > 1;
  return $self->{_in_storage};
}

=head2 update

  $row->update(\%columns?)

=over

=item Arguments: none or a hashref

=item Returns: The Row object

=back

Throws an exception if the row object is not yet in the database,
according to L</in_storage>.

This method issues an SQL UPDATE query to commit any changes to the
object to the database if required.

Also takes an optional hashref of C<< column_name => value> >> pairs
to update on the object first. Be aware that the hashref will be
passed to C<set_inflated_columns>, which might edit it in place, so
don't rely on it being the same after a call to C<update>.  If you
need to preserve the hashref, it is sufficient to pass a shallow copy
to C<update>, e.g. ( { %{ $href } } )

If the values passed or any of the column values set on the object
contain scalar references, eg:

  $row->last_modified(\'NOW()');
  # OR
  $row->update({ last_modified => \'NOW()' });

The update will pass the values verbatim into SQL. (See
L<SQL::Abstract> docs).  The values in your Row object will NOT change
as a result of the update call, if you want the object to be updated
with the actual values from the database, call L</discard_changes>
after the update.

  $row->update()->discard_changes();

To determine before calling this method, which column values have
changed and will be updated, call L</get_dirty_columns>.

To check if any columns will be updated, call L</is_changed>.

To force a column to be updated, call L</make_column_dirty> before
this method.

=cut

sub update {
  my ($self, $upd) = @_;
  $self->throw_exception( "Not in database" ) unless $self->in_storage;
  my $ident_cond = $self->ident_condition;
  $self->throw_exception("Cannot safely update a row in a PK-less table")
    if ! keys %$ident_cond;

  $self->set_inflated_columns($upd) if $upd;
  my %to_update = $self->get_dirty_columns;
  return $self unless keys %to_update;
  my $rows = $self->result_source->storage->update(
               $self->result_source, \%to_update,
               $self->{_orig_ident} || $ident_cond
             );
  if ($rows == 0) {
    $self->throw_exception( "Can't update ${self}: row not found" );
  } elsif ($rows > 1) {
    $self->throw_exception("Can't update ${self}: updated more than one row");
  }
  $self->{_dirty_columns} = {};
  $self->{related_resultsets} = {};
  undef $self->{_orig_ident};
  return $self;
}

=head2 delete

  $row->delete

=over

=item Arguments: none

=item Returns: The Row object

=back

Throws an exception if the object is not in the database according to
L</in_storage>. Runs an SQL DELETE statement using the primary key
values to locate the row.

The object is still perfectly usable, but L</in_storage> will
now return 0 and the object must be reinserted using L</insert>
before it can be used to L</update> the row again. 

If you delete an object in a class with a C<has_many> relationship, an
attempt is made to delete all the related objects as well. To turn
this behaviour off, pass C<< cascade_delete => 0 >> in the C<$attr>
hashref of the relationship, see L<DBIx::Class::Relationship>. Any
database-level cascade or restrict will take precedence over a
DBIx-Class-based cascading delete. 

If you delete an object within a txn_do() (see L<DBIx::Class::Storage/txn_do>)
and the transaction subsequently fails, the row object will remain marked as
not being in storage. If you know for a fact that the object is still in
storage (i.e. by inspecting the cause of the transaction's failure), you can
use C<< $obj->in_storage(1) >> to restore consistency between the object and
the database. This would allow a subsequent C<< $obj->delete >> to work
as expected.

See also L<DBIx::Class::ResultSet/delete>.

=cut

sub delete {
  my $self = shift;
  if (ref $self) {
    $self->throw_exception( "Not in database" ) unless $self->in_storage;
    my $ident_cond = $self->{_orig_ident} || $self->ident_condition;
    $self->throw_exception("Cannot safely delete a row in a PK-less table")
      if ! keys %$ident_cond;
    foreach my $column (keys %$ident_cond) {
            $self->throw_exception("Can't delete the object unless it has loaded the primary keys")
              unless exists $self->{_column_data}{$column};
    }
    $self->result_source->storage->delete(
      $self->result_source, $ident_cond);
    $self->in_storage(undef);
  } else {
    $self->throw_exception("Can't do class delete without a ResultSource instance")
      unless $self->can('result_source_instance');
    my $attrs = @_ > 1 && ref $_[$#_] eq 'HASH' ? { %{pop(@_)} } : {};
    my $query = ref $_[0] eq 'HASH' ? $_[0] : {@_};
    $self->result_source_instance->resultset->search(@_)->delete;
  }
  return $self;
}

=head2 get_column

  my $val = $row->get_column($col);

=over

=item Arguments: $columnname

=item Returns: The value of the column

=back

Throws an exception if the column name given doesn't exist according
to L</has_column>.

Returns a raw column value from the row object, if it has already
been fetched from the database or set by an accessor.

If an L<inflated value|DBIx::Class::InflateColumn> has been set, it
will be deflated and returned.

Note that if you used the C<columns> or the C<select/as>
L<search attributes|DBIx::Class::ResultSet/ATTRIBUTES> on the resultset from
which C<$row> was derived, and B<did not include> C<$columnname> in the list,
this method will return C<undef> even if the database contains some value.

To retrieve all loaded column values as a hash, use L</get_columns>.

=cut

sub get_column {
  my ($self, $column) = @_;
  $self->throw_exception( "Can't fetch data as class method" ) unless ref $self;
  return $self->{_column_data}{$column} if exists $self->{_column_data}{$column};
  if (exists $self->{_inflated_column}{$column}) {
    return $self->store_column($column,
      $self->_deflated_column($column, $self->{_inflated_column}{$column}));   
  }
  $self->throw_exception( "No such column '${column}'" ) unless $self->has_column($column);
  return undef;
}

=head2 has_column_loaded

  if ( $row->has_column_loaded($col) ) {
     print "$col has been loaded from db";
  }

=over

=item Arguments: $columnname

=item Returns: 0|1

=back

Returns a true value if the column value has been loaded from the
database (or set locally).

=cut

sub has_column_loaded {
  my ($self, $column) = @_;
  $self->throw_exception( "Can't call has_column data as class method" ) unless ref $self;
  return 1 if exists $self->{_inflated_column}{$column};
  return exists $self->{_column_data}{$column};
}

=head2 get_columns

  my %data = $row->get_columns;

=over

=item Arguments: none

=item Returns: A hash of columnname, value pairs.

=back

Returns all loaded column data as a hash, containing raw values. To
get just one value for a particular column, use L</get_column>.

=cut

sub get_columns {
  my $self = shift;
  if (exists $self->{_inflated_column}) {
    foreach my $col (keys %{$self->{_inflated_column}}) {
      $self->store_column($col, $self->_deflated_column($col, $self->{_inflated_column}{$col}))
        unless exists $self->{_column_data}{$col};
    }
  }
  return %{$self->{_column_data}};
}

=head2 get_dirty_columns

  my %data = $row->get_dirty_columns;

=over

=item Arguments: none

=item Returns: A hash of column, value pairs

=back

Only returns the column, value pairs for those columns that have been
changed on this object since the last L</update> or L</insert> call.

See L</get_columns> to fetch all column/value pairs.

=cut

sub get_dirty_columns {
  my $self = shift;
  return map { $_ => $self->{_column_data}{$_} }
           keys %{$self->{_dirty_columns}};
}

=head2 make_column_dirty

  $row->make_column_dirty($col)

=over

=item Arguments: $columnname

=item Returns: undefined

=back

Throws an exception if the column does not exist.

Marks a column as having been changed regardless of whether it has
really changed.  

=cut
sub make_column_dirty {
  my ($self, $column) = @_;

  $self->throw_exception( "No such column '${column}'" )
    unless exists $self->{_column_data}{$column} || $self->has_column($column);
  $self->{_dirty_columns}{$column} = 1;
}

=head2 get_inflated_columns

  my %inflated_data = $obj->get_inflated_columns;

=over

=item Arguments: none

=item Returns: A hash of column, object|value pairs

=back

Returns a hash of all column keys and associated values. Values for any
columns set to use inflation will be inflated and returns as objects.

See L</get_columns> to get the uninflated values.

See L<DBIx::Class::InflateColumn> for how to setup inflation.

=cut

sub get_inflated_columns {
  my $self = shift;
  return map {
    my $accessor = $self->column_info($_)->{'accessor'} || $_;
    ($_ => $self->$accessor);
  } grep $self->has_column_loaded($_), $self->columns;
}

=head2 set_column

  $row->set_column($col => $val);

=over

=item Arguments: $columnname, $value

=item Returns: $value

=back

Sets a raw column value. If the new value is different from the old one,
the column is marked as dirty for when you next call L</update>.

If passed an object or reference as a value, this method will happily
attempt to store it, and a later L</insert> or L</update> will try and
stringify/numify as appropriate. To set an object to be deflated
instead, see L</set_inflated_columns>.

=cut

sub set_column {
  my ($self, $column, $new_value) = @_;

  $self->{_orig_ident} ||= $self->ident_condition;
  my $old_value = $self->get_column($column);

  $self->store_column($column, $new_value);
  $self->{_dirty_columns}{$column} = 1
    if (defined $old_value xor defined $new_value) || (defined $old_value && $old_value ne $new_value);

  # XXX clear out the relation cache for this column
  delete $self->{related_resultsets}{$column};

  return $new_value;
}

=head2 set_columns

  $row->set_columns({ $col => $val, ... });

=over 

=item Arguments: \%columndata

=item Returns: The Row object

=back

Sets multiple column, raw value pairs at once.

Works as L</set_column>.

=cut

sub set_columns {
  my ($self,$data) = @_;
  foreach my $col (keys %$data) {
    $self->set_column($col,$data->{$col});
  }
  return $self;
}

=head2 set_inflated_columns

  $row->set_inflated_columns({ $col => $val, $relname => $obj, ... });

=over

=item Arguments: \%columndata

=item Returns: The Row object

=back

Sets more than one column value at once. Any inflated values are
deflated and the raw values stored. 

Any related values passed as Row objects, using the relation name as a
key, are reduced to the appropriate foreign key values and stored. If
instead of related row objects, a hashref of column, value data is
passed, will create the related object first then store.

Will even accept arrayrefs of data as a value to a
L<DBIx::Class::Relationship/has_many> key, and create the related
objects if necessary.

Be aware that the input hashref might be edited in place, so dont rely
on it being the same after a call to C<set_inflated_columns>. If you
need to preserve the hashref, it is sufficient to pass a shallow copy
to C<set_inflated_columns>, e.g. ( { %{ $href } } )

See also L<DBIx::Class::Relationship::Base/set_from_related>.

=cut

sub set_inflated_columns {
  my ( $self, $upd ) = @_;
  foreach my $key (keys %$upd) {
    if (ref $upd->{$key}) {
      my $info = $self->relationship_info($key);
      if ($info && $info->{attrs}{accessor}
        && $info->{attrs}{accessor} eq 'single')
      {
        my $rel = delete $upd->{$key};
        $self->set_from_related($key => $rel);
        $self->{_relationship_data}{$key} = $rel;
      } elsif ($info && $info->{attrs}{accessor}
        && $info->{attrs}{accessor} eq 'multi') {
          $self->throw_exception(
            "Recursive update is not supported over relationships of type multi ($key)"
          );
      }
      elsif ($self->has_column($key)
        && exists $self->column_info($key)->{_inflate_info})
      {
        $self->set_inflated_column($key, delete $upd->{$key});
      }
    }
  }
  $self->set_columns($upd);    
}

=head2 copy

  my $copy = $orig->copy({ change => $to, ... });

=over

=item Arguments: \%replacementdata

=item Returns: The Row object copy

=back

Inserts a new row into the database, as a copy of the original
object. If a hashref of replacement data is supplied, these will take
precedence over data in the original.

If the row has related objects in a
L<DBIx::Class::Relationship/has_many> then those objects may be copied
too depending on the L<cascade_copy|DBIx::Class::Relationship>
relationship attribute.

=cut

sub copy {
  my ($self, $changes) = @_;
  $changes ||= {};
  my $col_data = { %{$self->{_column_data}} };
  foreach my $col (keys %$col_data) {
    delete $col_data->{$col}
      if $self->result_source->column_info($col)->{is_auto_increment};
  }

  my $new = { _column_data => $col_data };
  bless $new, ref $self;

  $new->result_source($self->result_source);
  $new->set_inflated_columns($changes);
  $new->insert;

  # Its possible we'll have 2 relations to the same Source. We need to make 
  # sure we don't try to insert the same row twice esle we'll violate unique
  # constraints
  my $rels_copied = {};

  foreach my $rel ($self->result_source->relationships) {
    my $rel_info = $self->result_source->relationship_info($rel);

    next unless $rel_info->{attrs}{cascade_copy};
  
    my $resolved = $self->result_source->resolve_condition(
      $rel_info->{cond}, $rel, $new
    );

    my $copied = $rels_copied->{ $rel_info->{source} } ||= {};
    foreach my $related ($self->search_related($rel)) {
      my $id_str = join("\0", $related->id);
      next if $copied->{$id_str};
      $copied->{$id_str} = 1;
      my $rel_copy = $related->copy($resolved);
    }
 
  }
  return $new;
}

=head2 store_column

  $row->store_column($col => $val);

=over

=item Arguments: $columnname, $value

=item Returns: The value sent to storage

=back

Set a raw value for a column without marking it as changed. This
method is used internally by L</set_column> which you should probably
be using.

This is the lowest level at which data is set on a row object,
extend this method to catch all data setting methods.

=cut

sub store_column {
  my ($self, $column, $value) = @_;
  $self->throw_exception( "No such column '${column}'" )
    unless exists $self->{_column_data}{$column} || $self->has_column($column);
  $self->throw_exception( "set_column called for ${column} without value" )
    if @_ < 3;
  return $self->{_column_data}{$column} = $value;
}

=head2 inflate_result

  Class->inflate_result($result_source, \%me, \%prefetch?)

=over

=item Arguments: $result_source, \%columndata, \%prefetcheddata

=item Returns: A Row object

=back

All L<DBIx::Class::ResultSet> methods that retrieve data from the
database and turn it into row objects call this method.

Extend this method in your Result classes to hook into this process,
for example to rebless the result into a different class.

Reblessing can also be done more easily by setting C<result_class> in
your Result class. See L<DBIx::Class::ResultSource/result_class>.

=cut

sub inflate_result {
  my ($class, $source, $me, $prefetch) = @_;

  my ($source_handle) = $source;

  if ($source->isa('DBIx::Class::ResultSourceHandle')) {
      $source = $source_handle->resolve
  } else {
      $source_handle = $source->handle
  }

  my $new = {
    _source_handle => $source_handle,
    _column_data => $me,
    _in_storage => 1
  };
  bless $new, (ref $class || $class);

  my $schema;
  foreach my $pre (keys %{$prefetch||{}}) {
    my $pre_val = $prefetch->{$pre};
    my $pre_source = $source->related_source($pre);
    $class->throw_exception("Can't prefetch non-existent relationship ${pre}")
      unless $pre_source;
    if (ref($pre_val->[0]) eq 'ARRAY') { # multi
      my @pre_objects;
      foreach my $pre_rec (@$pre_val) {
        unless ($pre_source->primary_columns == grep { exists $pre_rec->[0]{$_}
           and defined $pre_rec->[0]{$_} } $pre_source->primary_columns) {
          next;
        }
        push(@pre_objects, $pre_source->result_class->inflate_result(
                             $pre_source, @{$pre_rec}));
      }
      $new->related_resultset($pre)->set_cache(\@pre_objects);
    } elsif (defined $pre_val->[0]) {
      my $fetched;
      unless ($pre_source->primary_columns == grep { exists $pre_val->[0]{$_}
         and !defined $pre_val->[0]{$_} } $pre_source->primary_columns)
      {
        $fetched = $pre_source->result_class->inflate_result(
                      $pre_source, @{$pre_val});
      }
      $new->related_resultset($pre)->set_cache([ $fetched ]);
      my $accessor = $source->relationship_info($pre)->{attrs}{accessor};
      $class->throw_exception("No accessor for prefetched $pre")
       unless defined $accessor;
      if ($accessor eq 'single') {
        $new->{_relationship_data}{$pre} = $fetched;
      } elsif ($accessor eq 'filter') {
        $new->{_inflated_column}{$pre} = $fetched;
      } else {
       $class->throw_exception("Prefetch not supported with accessor '$accessor'");
      }
    }
  }
  return $new;
}

=head2 update_or_insert

  $row->update_or_insert

=over

=item Arguments: none

=item Returns: Result of update or insert operation

=back

L</Update>s the object if it's already in the database, according to
L</in_storage>, else L</insert>s it.

=head2 insert_or_update

  $obj->insert_or_update

Alias for L</update_or_insert>

=cut

sub insert_or_update { shift->update_or_insert(@_) }

sub update_or_insert {
  my $self = shift;
  return ($self->in_storage ? $self->update : $self->insert);
}

=head2 is_changed

  my @changed_col_names = $row->is_changed();
  if ($row->is_changed()) { ... }

=over

=item Arguments: none

=item Returns: 0|1 or @columnnames

=back

In list context returns a list of columns with uncommited changes, or
in scalar context returns a true value if there are uncommitted
changes.

=cut

sub is_changed {
  return keys %{shift->{_dirty_columns} || {}};
}

=head2 is_column_changed

  if ($row->is_column_changed('col')) { ... }

=over

=item Arguments: $columname

=item Returns: 0|1

=back

Returns a true value if the column has uncommitted changes.

=cut

sub is_column_changed {
  my( $self, $col ) = @_;
  return exists $self->{_dirty_columns}->{$col};
}

=head2 result_source

  my $resultsource = $row->result_source;

=over

=item Arguments: none

=item Returns: a ResultSource instance

=back

Accessor to the L<DBIx::Class::ResultSource> this object was created from.

=cut

sub result_source {
    my $self = shift;

    if (@_) {
        $self->_source_handle($_[0]->handle);
    } else {
        $self->_source_handle->resolve;
    }
}

=head2 register_column

  $column_info = { .... };
  $class->register_column($column_name, $column_info);

=over

=item Arguments: $columnname, \%columninfo

=item Returns: undefined

=back

Registers a column on the class. If the column_info has an 'accessor'
key, creates an accessor named after the value if defined; if there is
no such key, creates an accessor with the same name as the column

The column_info attributes are described in
L<DBIx::Class::ResultSource/add_columns>

=cut

sub register_column {
  my ($class, $col, $info) = @_;
  my $acc = $col;
  if (exists $info->{accessor}) {
    return unless defined $info->{accessor};
    $acc = [ $info->{accessor}, $col ];
  }
  $class->mk_group_accessors('column' => $acc);
}

=head2 get_from_storage

  my $copy = $row->get_from_storage($attrs)

=over

=item Arguments: \%attrs

=item Returns: A Row object

=back

Fetches a fresh copy of the Row object from the database and returns it.

If passed the \%attrs argument, will first apply these attributes to
the resultset used to find the row.

This copy can then be used to compare to an existing row object, to
determine if any changes have been made in the database since it was
created.

To just update your Row object with any latest changes from the
database, use L</discard_changes> instead.

The \%attrs argument should be compatible with
L<DBIx::Class::ResultSet/ATTRIBUTES>.

=cut

sub get_from_storage {
    my $self = shift @_;
    my $attrs = shift @_;
    my $resultset = $self->result_source->resultset;
    
    if(defined $attrs) {
    	$resultset = $resultset->search(undef, $attrs);
    }
    
    return $resultset->find($self->{_orig_ident} || $self->ident_condition);
}

=head2 throw_exception

See L<DBIx::Class::Schema/throw_exception>.

=cut

sub throw_exception {
  my $self=shift;
  if (ref $self && ref $self->result_source && $self->result_source->schema) {
    $self->result_source->schema->throw_exception(@_);
  } else {
    croak(@_);
  }
}

=head2 id

  my @pk = $row->id;

=over

=item Arguments: none

=item Returns: A list of primary key values

=back

Returns the primary key(s) for a row. Can't be called as a class method.
Actually implemented in L<DBIx::Class::PK>

=head2 discard_changes

  $row->discard_changes

=over

=item Arguments: none

=item Returns: nothing (updates object in-place)

=back

Retrieves and sets the row object data from the database, losing any
local changes made.

This method can also be used to refresh from storage, retrieving any
changes made since the row was last read from storage. Actually
implemented in L<DBIx::Class::PK>

=cut

1;

=head1 AUTHORS

Matt S. Trout <mst@shadowcatsystems.co.uk>

=head1 LICENSE

You may distribute this code under the same terms as Perl itself.

=cut<|MERGE_RESOLUTION|>--- conflicted
+++ resolved
@@ -354,14 +354,10 @@
               MULTICREATE_DEBUG and warn "MC $self skipping post-insert on $relname";
             } else {
               MULTICREATE_DEBUG and warn "MC $self re-creating $relname $obj";
-<<<<<<< HEAD
-              my $re = $self->find_or_create_related($relname, $them);
-=======
               my $re = $self->result_source
                             ->related_source($relname)
                             ->resultset
                             ->find_or_create($them);
->>>>>>> bd7ca9e8
               %{$obj} = %{$re};
               MULTICREATE_DEBUG and warn "MC $self new $relname $obj";
             }
