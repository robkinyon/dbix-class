#!/bin/bash

source maint/travis-ci_scripts/common.bash
if [[ -n "$SHORT_CIRCUIT_SMOKE" ]] ; then return ; fi

<<<<<<< HEAD
# .travis.yml already restricts branches to master, topic/* and smoke/*
=======
>>>>>>> aab82aa7
# do some extra short-circuiting here

# when smoking master do not attempt bleadperl (not release-critical)
if [[ "$TRAVIS_BRANCH" = "master" ]] && [[ "$BREWVER" = "blead" ]]; then
  echo_err "$(tstamp) master branch is not smoked with bleadperl - bailing out"
  export SHORT_CIRCUIT_SMOKE=1
fi

if [[ -n "$SHORT_CIRCUIT_SMOKE" ]] ; then return ; fi

# Different boxes we run on may have different amount of hw threads
# Hence why we need to query
# Originally we used to read /sys/devices/system/cpu/online
# but it is not available these days (odd). Thus we fall to
# the alwas-present /proc/cpuinfo
# The oneliner is a tad convoluted - basicaly what we do is
# slurp the entire file and get the index off the last
# `processor    : XX` line
export NUMTHREADS=$(( $(perl -0777 -n -e 'print (/ (?: .+ ^ processor \s+ : \s+ (\d+) ) (?! ^ processor ) /smx)' < /proc/cpuinfo) + 1 ))

if [[ "$CLEANTEST" != "true" ]]; then
### apt-get invocation - faster to grab everything at once
  #
  # FIXME these debconf lines should automate the firebird config but do not :(((
  sudo bash -c 'echo -e "firebird2.5-super\tshared/firebird/enabled\tboolean\ttrue" | debconf-set-selections'
  sudo bash -c 'echo -e "firebird2.5-super\tshared/firebird/sysdba_password/new_password\tpassword\t123" | debconf-set-selections'

  APT_PACKAGES="memcached firebird2.5-super firebird2.5-dev expect"
  run_or_err "Installing packages ($APT_PACKAGES)" "sudo apt-get install --allow-unauthenticated -y $APT_PACKAGES"

### config memcached
  export DBICTEST_MEMCACHED=127.0.0.1:11211

### config mysql
  run_or_err "Creating MySQL TestDB" "mysql -e 'create database dbic_test;'"
  export DBICTEST_MYSQL_DSN='dbi:mysql:database=dbic_test;host=127.0.0.1'
  export DBICTEST_MYSQL_USER=root

### config pg
  run_or_err "Creating PostgreSQL TestDB" "psql -c 'create database dbic_test;' -U postgres"
  export DBICTEST_PG_DSN='dbi:Pg:database=dbic_test;host=127.0.0.1'
  export DBICTEST_PG_USER=postgres

### conig firebird
  # poor man's deb config
  EXPECT_FB_SCRIPT='
    spawn dpkg-reconfigure --frontend=text firebird2.5-super
    expect "Enable Firebird server?"
    send "\177\177\177\177yes\r"
    expect "Password for SYSDBA"
    send "123\r"
    sleep 1
    wait
    sleep 1
  '
  # creating testdb
  # FIXME - this step still fails from time to time >:(((
  # has to do with the FB reconfiguration I suppose
  # for now if it fails twice - simply skip FB testing
  for i in 1 2 ; do

    run_or_err "Re-configuring Firebird" "
      sync
      DEBIAN_FRONTEND=text sudo expect -c '$EXPECT_FB_SCRIPT'
      sleep 1
      sync
      # restart the server for good measure
      sudo /etc/init.d/firebird2.5-super stop || true
      sleep 1
      sync
      sudo /etc/init.d/firebird2.5-super start
      sleep 1
      sync
    "

    if run_or_err "Creating Firebird TestDB" \
      "echo \"CREATE DATABASE '/var/lib/firebird/2.5/data/dbic_test.fdb';\" | sudo isql-fb -u sysdba -p 123"
    then
      export DBICTEST_FIREBIRD_DSN=dbi:Firebird:dbname=/var/lib/firebird/2.5/data/dbic_test.fdb
      export DBICTEST_FIREBIRD_USER=SYSDBA
      export DBICTEST_FIREBIRD_PASS=123

      export DBICTEST_FIREBIRD_INTERBASE_DSN=dbi:InterBase:dbname=/var/lib/firebird/2.5/data/dbic_test.fdb
      export DBICTEST_FIREBIRD_INTERBASE_USER=SYSDBA
      export DBICTEST_FIREBIRD_INTERBASE_PASS=123

      break
    fi

  done

### oracle
  # FIXME: todo
  #DBICTEST_ORA_DSN=dbi:Oracle:host=localhost;sid=XE
  #DBICTEST_ORA_USER=dbic_test
  #DBICTEST_ORA_PASS=123
  #DBICTEST_ORA_EXTRAUSER_DSN=dbi:Oracle:host=localhost;sid=XE
  #DBICTEST_ORA_EXTRAUSER_USER=dbic_test_extra
  #DBICTEST_ORA_EXTRAUSER_PASS=123
  #ORACLE_HOME=/usr/lib/oracle/xe/app/oracle/product/10.2.0/client
fi<|MERGE_RESOLUTION|>--- conflicted
+++ resolved
@@ -3,10 +3,6 @@
 source maint/travis-ci_scripts/common.bash
 if [[ -n "$SHORT_CIRCUIT_SMOKE" ]] ; then return ; fi
 
-<<<<<<< HEAD
-# .travis.yml already restricts branches to master, topic/* and smoke/*
-=======
->>>>>>> aab82aa7
 # do some extra short-circuiting here
 
 # when smoking master do not attempt bleadperl (not release-critical)
